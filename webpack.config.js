--- conflicted
+++ resolved
@@ -253,10 +253,6 @@
       new webpack.EnvironmentPlugin({
         BUILD_VERSION: "dev",
         NODE_ENV: "development",
-<<<<<<< HEAD
-        RETICULUM_SERVER: undefined,
-        API_SERVER: undefined,
-=======
         API_SERVER_ADDRESS: undefined,
         API_ASSETS_ROUTE: "",
         API_ASSETS_ACTION: "",
@@ -267,7 +263,6 @@
         API_PROJECT_PUBLISH_ACTION: "",
         API_SCENES_ROUTE: "",
         API_SOCKET_ENDPOINT: "",
->>>>>>> 1acc4332
         THUMBNAIL_SERVER: "",
         THUMBNAIL_ROUTE: "",
         CLIENT_SCENE_ROUTE: "",
