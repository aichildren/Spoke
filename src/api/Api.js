--- conflicted
+++ resolved
@@ -18,9 +18,6 @@
 // ${prefix}github.com/mozilla/hubs/blob/master/src/utils/media-utils.js
 
 const resolveUrlCache = new Map();
-<<<<<<< HEAD
-
-const RETICULUM_SERVER = configs.RETICULUM_SERVER || document.location.hostname;
 const API_SERVER = configs.API_SERVER || document.location.hostname;
 
 //initializing BLOCK_SEARCH_TERMS constant
@@ -31,7 +28,7 @@
 }
 
 // thanks to https://developer.mozilla.org/en-US/docs/Web/API/WindowBase64/Base64_encoding_and_decoding
-=======
+
 const resolveMediaCache = new Map();
 
 const API_SERVER_ADDRESS = configs.API_SERVER_ADDRESS || document.location.hostname;
@@ -60,7 +57,7 @@
 const prefix = USE_HTTPS === "true" ? "https://" : "http://";
 
 // thanks to developer.mozilla.org/en-US/docs/Web/API/WindowBase64/Base64_encoding_and_decoding
->>>>>>> 1acc4332
+
 function b64EncodeUnicode(str) {
   // first we use encodeURIComponent to get percent-encoded UTF-8, then we convert the percent-encodings
   // into raw bytes which can be fed into btoa.
@@ -246,13 +243,9 @@
       authorization: `Bearer ${token}`
     };
 
-<<<<<<< HEAD
-    const response = await this.fetch(`https://${API_SERVER}/api/v1/projects`, { headers });
-=======
     const response = await this.fetch(`${prefix}${API_SERVER_ADDRESS}${API_PROJECTS_ROUTE}`, { headers });
 
     console.log("Response: " + Object.values(response));
->>>>>>> 1acc4332
 
     const json = await response.json();
 
@@ -271,11 +264,7 @@
       authorization: `Bearer ${token}`
     };
 
-<<<<<<< HEAD
-    const response = await this.fetch(`https://${API_SERVER}/api/v1/projects/${projectId}`, {
-=======
     const response = await this.fetch(`${prefix}${API_SERVER_ADDRESS}${API_PROJECTS_ROUTE}/${projectId}`, {
->>>>>>> 1acc4332
       headers
     });
 
@@ -421,16 +410,13 @@
   }
 
   async searchMedia(source, params, cursor, signal) {
-<<<<<<< HEAD
-    const url = new URL(`https://${API_SERVER}/media/search`);
-=======
+
     if (searchTermsExistInBlacklist(params.query)) {
       // If search params contain a blacklisted word, return nothing
       return { results: {}, suggestions: {}, nextCursor: null };
     }
 
     const url = new URL(`${prefix}${API_SERVER_ADDRESS}${API_MEDIA_ROUTE}${API_MEDIA_SEARCH_ROUTE}`);
->>>>>>> 1acc4332
 
     const headers = {
       "content-type": "application/json"
@@ -561,11 +547,7 @@
 
     const body = JSON.stringify({ project });
 
-<<<<<<< HEAD
-    const projectEndpoint = `https://${API_SERVER}/api/v1/projects`;
-=======
     const projectEndpoint = `${prefix}${API_SERVER_ADDRESS}${API_PROJECTS_ROUTE}`;
->>>>>>> 1acc4332
 
     const resp = await this.fetch(projectEndpoint, { method: "POST", headers, body, signal });
     console.log("Response: " + Object.values(resp));
@@ -698,11 +680,7 @@
       project
     });
 
-<<<<<<< HEAD
-    const projectEndpoint = `https://${API_SERVER}/api/v1/projects/${projectId}`;
-=======
     const projectEndpoint = `${prefix}${API_SERVER_ADDRESS}${API_PROJECTS_ROUTE}/${projectId}`;
->>>>>>> 1acc4332
 
     const resp = await this.fetch(projectEndpoint, { method: "PATCH", headers, body, signal });
     console.log("Response: " + Object.values(resp));
@@ -1002,13 +980,7 @@
       };
       const body = JSON.stringify({ scene: sceneParams });
 
-<<<<<<< HEAD
-      const resp = await this.fetch(`https://${API_SERVER}/api/v1/projects/${project.project_id}/publish`, {
-        method: "POST",
-        headers,
-        body
-      });
-=======
+
       const resp = await this.fetch(
         `${prefix}${API_SERVER_ADDRESS}${API_PROJECTS_ROUTE}/${project.project_id}${API_PROJECT_PUBLISH_ACTION}`,
         {
@@ -1019,7 +991,6 @@
       );
 
       console.log("Response: " + Object.values(resp));
->>>>>>> 1acc4332
 
       if (signal.aborted) {
         const error = new Error("Publish project aborted");
@@ -1067,11 +1038,7 @@
   }
 
   async upload(blob, onUploadProgress, signal) {
-<<<<<<< HEAD
-    // Use direct upload API, see: https://github.com/mozilla/reticulum/pull/319
-    const { phx_host: uploadHost } = await (await this.fetch(`https://${API_SERVER}/api/v1/meta`)).json();
-    const uploadPort = new URL(`https://${API_SERVER}`).port;
-=======
+
     // Use direct upload API, see: ${prefix}github.com/mozilla/reticulum/pull/319
     let host, port;
 
@@ -1083,7 +1050,6 @@
       host = uploadHost;
       port = uploadPort;
     }
->>>>>>> 1acc4332
 
     return await new Promise((resolve, reject) => {
       const request = new XMLHttpRequest();
