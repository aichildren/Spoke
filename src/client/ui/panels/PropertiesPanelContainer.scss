@import "../../common";
@import "../../theme";
@import "../../icons";
<<<<<<< HEAD
=======
@import "../InputGroup";
>>>>>>> f1d7cd00

:global {
  .propertiesPanel {
    .mosaic-window-title:before {
      @extend .fas;
      content: fa-content($fa-var-sliders-h);
      padding-right: 8px;
    }
  }
}

:local(.propertiesPanelContainer) {
  @include no-select;
  width: 100%;
  overflow-x: hidden;
  overflow-y: auto;
}

:local(.propertiesHeader) {
  background-color: $panel2;
  border: none !important;
  padding-bottom: 0 !important;
}

:local(.propertiesHeaderTitle) {
  padding: 0 !important;
}

:local(.propertiesPanelTopBar) {
  display: flex;
  flex-flow: row wrap;
  align-items: flex-start;
<<<<<<< HEAD

  & > div {
    margin-bottom: 8px;
  }
}

=======

  & > div {
    margin-bottom: 8px;
  }
}

:local(.topBarName) {
  label {
    width: auto !important;
    padding-right: 8px;
  }
}

:local(.topBarStatic) {
  label {
    width: auto !important;
    padding-right: 8px;
  }
}

>>>>>>> f1d7cd00
:local(.noNodeSelected) {
  display: flex;
  justify-content: center;
  align-items: center;
  height: 100%;
}

:local(.staticSelect) {
  text-align: left;
  width: 100%;
}

:local(.addComponentContainer) {
  margin-top: 12px !important;
  width: 100%;
}

:local(.addComponentSelect) {
  width: 100%;

  & > div {
    background-color: $blue;
    // text-align: center;
    border-radius: 0;
    border: none;
    cursor: pointer;

    &:hover {
      background-color: $blue-hover;
    }
  }
}

:local(.propertiesPanelContainer input[role="combobox"]) {
  color: $text;
<<<<<<< HEAD
  padding: 2px 0 0 0;
  width: 100% !important;
}

:local(.addComponentSelect input[role="combobox"]) {
  padding: 2px 0 0 4px !important;
  text-align: center;
=======
>>>>>>> f1d7cd00
}<|MERGE_RESOLUTION|>--- conflicted
+++ resolved
@@ -1,10 +1,7 @@
 @import "../../common";
 @import "../../theme";
 @import "../../icons";
-<<<<<<< HEAD
-=======
 @import "../InputGroup";
->>>>>>> f1d7cd00
 
 :global {
   .propertiesPanel {
@@ -37,14 +34,6 @@
   display: flex;
   flex-flow: row wrap;
   align-items: flex-start;
-<<<<<<< HEAD
-
-  & > div {
-    margin-bottom: 8px;
-  }
-}
-
-=======
 
   & > div {
     margin-bottom: 8px;
@@ -65,7 +54,6 @@
   }
 }
 
->>>>>>> f1d7cd00
 :local(.noNodeSelected) {
   display: flex;
   justify-content: center;
@@ -101,14 +89,4 @@
 
 :local(.propertiesPanelContainer input[role="combobox"]) {
   color: $text;
-<<<<<<< HEAD
-  padding: 2px 0 0 0;
-  width: 100% !important;
-}
-
-:local(.addComponentSelect input[role="combobox"]) {
-  padding: 2px 0 0 4px !important;
-  text-align: center;
-=======
->>>>>>> f1d7cd00
 }