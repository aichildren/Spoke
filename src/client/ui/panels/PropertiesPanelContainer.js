--- conflicted
+++ resolved
@@ -123,7 +123,6 @@
 
   onSaveComponent = async (component, saveAs) => {
     if (saveAs || !component.src) {
-<<<<<<< HEAD
       this.props.showDialog(FileDialog, {
         filters: [component.fileExtension],
         extension: component.fileExtension,
@@ -143,7 +142,7 @@
 
             component.src = src;
             component.shouldSave = true;
-            await this.props.project.writeJSON(component.src, component.props);
+            await this.props.project.writeJSON(component.src.path, component.props);
             component.modified = false;
             this.props.editor.signals.objectChanged.dispatch(this.state.object);
             this.props.hideDialog();
@@ -155,27 +154,13 @@
           } finally {
             saved = true;
           }
-=======
-      this.props.openFileDialog(
-        src => {
-          component.src = src;
-          component.shouldSave = true;
-          this.props.project.writeJSON(component.src.path, component.props);
-          component.modified = false;
-          this.props.editor.signals.objectChanged.dispatch(this.state.object);
-        },
-        {
-          filters: [component.fileExtension],
-          extension: component.fileExtension,
-          title: "Save material as...",
-          confirmButtonLabel: "Save"
->>>>>>> 15c6e00a
         }
       });
     } else {
-<<<<<<< HEAD
       try {
-        await this.props.project.writeJSON(component.src, component.props);
+        await this.props.project.writeJSON(component.src.path, component.props);
+        component.modified = false;
+        this.props.editor.signals.objectChanged.dispatch(this.state.object);
       } catch (e) {
         console.error(e);
         this.props.showDialog(ErrorDialog, {
@@ -183,16 +168,10 @@
           message: e.message || "There was an error when saving the material."
         });
       }
-=======
-      this.props.project.writeJSON(component.src.path, component.props);
-      component.modified = false;
-      this.props.editor.signals.objectChanged.dispatch(this.state.object);
->>>>>>> 15c6e00a
     }
   };
 
   onLoadComponent = component => {
-<<<<<<< HEAD
     this.props.showDialog(FileDialog, {
       filters: [component.fileExtension],
       title: "Load material...",
@@ -212,7 +191,7 @@
           component.src = src;
           component.shouldSave = true;
           component.modified = false;
-          component.constructor.inflate(this.state.object, await this.props.project.readJSON(component.src));
+          component.constructor.inflate(this.state.object, await this.props.project.readJSON(component.src.path));
           this.props.editor.signals.objectChanged.dispatch(this.state.object);
           this.props.hideDialog();
         } catch (e) {
@@ -224,20 +203,6 @@
         } finally {
           loaded = true;
         }
-=======
-    this.props.openFileDialog(
-      async src => {
-        component.src = src;
-        component.shouldSave = true;
-        component.modified = false;
-        component.constructor.inflate(this.state.object, await this.props.project.readJSON(component.src.path));
-        this.props.editor.signals.objectChanged.dispatch(this.state.object);
-      },
-      {
-        filters: [component.fileExtension],
-        title: "Load material...",
-        confirmButtonLabel: "Load"
->>>>>>> 15c6e00a
       }
     });
   };
@@ -246,17 +211,8 @@
     switch (prop.type) {
       case types.number:
         return { min: prop.min, max: prop.max };
-<<<<<<< HEAD
       case types.file:
         return { filters: prop.filters };
-=======
-      case types.file: {
-        return {
-          openFileDialog: this.props.openFileDialog,
-          filters: prop.filters
-        };
-      }
->>>>>>> 15c6e00a
       default:
         null;
     }
