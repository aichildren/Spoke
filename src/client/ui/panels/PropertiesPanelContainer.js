--- conflicted
+++ resolved
@@ -182,11 +182,7 @@
       return <PropertyGroup name={getDisplayName(component.name)} key={component.name} />;
     }
 
-<<<<<<< HEAD
-    const saveable = component instanceof SaveableComponent;
-=======
     const saveable = component.isSaveable;
->>>>>>> f1d7cd00
     return (
       <PropertyGroup
         name={getDisplayName(component.name)}
@@ -287,19 +283,11 @@
           canRemove={false}
         >
           <div className={styles.propertiesPanelTopBar}>
-<<<<<<< HEAD
-            <InputGroup name="Name">
-              <StringInput value={object.name} onChange={this.onUpdateName} />
-            </InputGroup>
-            {object.parent !== null && (
-              <InputGroup name="Static">
-=======
             <InputGroup className={styles.topBarName} name="Name">
               <StringInput value={this.state.name} onChange={this.onUpdateName} onBlur={this.onBlurName} />
             </InputGroup>
             {object.parent !== null && (
               <InputGroup className={styles.topBarStatic} name="Static">
->>>>>>> f1d7cd00
                 <Select
                   className={styles.staticSelect}
                   value={staticMode}
