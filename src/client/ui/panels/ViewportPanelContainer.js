--- conflicted
+++ resolved
@@ -7,12 +7,9 @@
 import ProgressDialog from "../dialogs/ProgressDialog";
 import ErrorDialog from "../dialogs/ErrorDialog";
 import styles from "./ViewportPanelContainer.scss";
-<<<<<<< HEAD
 import FileDropTarget from "../FileDropTarget";
+import AssetDropTarget from "../AssetDropTarget";
 import AddNodeActionButtons from "../AddNodeActionButtons";
-=======
-import AssetDropTarget from "../AssetDropTarget";
->>>>>>> 95b8a71b
 
 class ViewportPanelContainer extends Component {
   static propTypes = {
@@ -72,16 +69,13 @@
   render() {
     return (
       <div className={styles.viewportPanelContainer}>
-<<<<<<< HEAD
         <FileDropTarget onDropFile={this.onDropFile}>
           <Viewport ref={this.canvasRef} onDropFile={this.onDropFile} />
         </FileDropTarget>
-        <AddNodeActionButtons />
-=======
         <AssetDropTarget onDropAsset={this.onDropAsset}>
           <Viewport ref={this.canvasRef} onDropAsset={this.onDropAsset} />
         </AssetDropTarget>
->>>>>>> 95b8a71b
+        <AddNodeActionButtons />
       </div>
     );
   }
