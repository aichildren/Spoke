import React from "react";
import PropTypes from "prop-types";
import classNames from "classnames";

import Button from "./Button";
import styles from "./PropertyGroup.scss";
import infoIcon from "../assets/info-icon.svg";
import { withEditor } from "./contexts/EditorContext";
import ReactTooltip from "react-tooltip";

function PropertyGroup(props) {
  const {
    name,
    canRemove,
    removeHandler,
    src,
    srcIsValid,
    saveable,
    modified,
    saveHandler,
    saveAsHandler,
    loadHandler,
    children,
    editor
  } = props;
  const renderRemoveButton = () => {
    if (!canRemove) return;
    return <Button onClick={removeHandler}>Remove</Button>;
  };

  const renderSaveButtons = () => {
    if (!saveable) return;
    const srcStatus = {
      classNames: [styles.src, src && srcIsValid ? null : styles.invalidSrc],
      tip: src && srcIsValid ? null : "File does not exist",
      type: src && srcIsValid ? null : "error"
    };

    return (
      <div>
        {src && (
          <span className={classNames(srcStatus.classNames)} data-tip={srcStatus.tip} data-type={srcStatus.type}>
            {editor.project.getRelativeURI(src)}
            {modified && "*"}
            <ReactTooltip />
          </span>
        )}
        <div className={styles.saveButtons}>
          {src && <Button onClick={saveHandler}>Save</Button>}
          <Button onClick={saveAsHandler}>Save As...</Button>
          <Button onClick={loadHandler}>Load...</Button>
        </div>
      </div>
    );
  };

  const showSaveInfo = saveable && !src;

  return (
    <div className={classNames(styles.propertyGroup, props.className)}>
      <div
        className={classNames(
          { [`${styles.header}`]: props.useDefault, [`${styles.lightHeader}`]: !props.useDefault },
          props.headerClassName
        )}
      >
        {name}
        {renderRemoveButton()}
      </div>
      {renderSaveButtons()}
      {showSaveInfo && (
        <div className={styles.saveInfo}>
          <img className={styles.icon} src={infoIcon} />
          <span className={styles.text}>You must save this component or load a saved file in order to edit it.</span>
        </div>
      )}
      <div className={classNames(styles.content, props.contentClassName)}>{children}</div>
    </div>
  );
}

PropertyGroup.propTypes = {
  name: PropTypes.string,
  canRemove: PropTypes.bool,
  className: PropTypes.string,
  headerClassName: PropTypes.string,
  contentClassName: PropTypes.string,
  removeHandler: PropTypes.func,
  src: PropTypes.string,
  srcIsValid: PropTypes.bool,
  saveable: PropTypes.bool,
  modified: PropTypes.bool,
  saveHandler: PropTypes.func,
  saveAsHandler: PropTypes.func,
  loadHandler: PropTypes.func,
  children: PropTypes.node,
<<<<<<< HEAD
  project: PropTypes.object,
  useDefault: PropTypes.bool
=======
  useDefault: PropTypes.bool,
  editor: PropTypes.object
>>>>>>> f1d7cd00
};

export default withEditor(PropertyGroup);<|MERGE_RESOLUTION|>--- conflicted
+++ resolved
@@ -94,13 +94,8 @@
   saveAsHandler: PropTypes.func,
   loadHandler: PropTypes.func,
   children: PropTypes.node,
-<<<<<<< HEAD
-  project: PropTypes.object,
-  useDefault: PropTypes.bool
-=======
   useDefault: PropTypes.bool,
   editor: PropTypes.object
->>>>>>> f1d7cd00
 };
 
 export default withEditor(PropertyGroup);