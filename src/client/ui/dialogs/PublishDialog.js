import React, { Component } from "react";
import classNames from "classnames";
import PropTypes from "prop-types";
import styles from "./dialog.scss";
import Button from "../Button";
import Header from "../Header";
import StringInput from "../inputs/StringInput";

export default class PublishDialog extends Component {
  static propTypes = {
    hideDialog: PropTypes.func.isRequired,
    onCancel: PropTypes.func,
    screenshotURL: PropTypes.string,
    attribution: PropTypes.string,
    onPublish: PropTypes.func,
    published: PropTypes.bool,
    sceneUrl: PropTypes.string,
    initialName: PropTypes.string,
    initialDescription: PropTypes.string,
    isNewScene: PropTypes.bool
  };

  constructor(props) {
    super(props);

    this.state = {
      name: props.initialName || "",
      description: props.initialDescription || "",
      isNewScene: props.isNewScene
    };
  }

  handleSubmit = e => {
    e.preventDefault();
    this.props.onPublish(this.state);
  };

  render() {
    const { onCancel, hideDialog, screenshotURL, published, sceneUrl, attribution } = this.props;
    return (
      <div className={styles.dialogContainer}>
        <Header title="Publish to Hubs" />
        <div className={styles.publishContainer}>
<<<<<<< HEAD
          <div className={styles.content}>
            <img className={styles.sceneThumbnail} src={screenshotURL} />
            {published ? (
              <div className={classNames(styles.content, styles.publishedContent)}>
                <span>
                  Your scene has been published!<br />
                  <a href={sceneUrl} target="_blank" rel="noopener noreferrer">
                    {sceneUrl}
                  </a>
                </span>
              </div>
            ) : (
              <form id="publish" onSubmit={this.handleSubmit}>
                <div className={styles.inputField}>
                  <label className={styles.label}>Name:</label>
                  {this.state.isNewScene ? (
                    <StringInput
                      id="name"
                      required
                      value={this.state.name}
                      onChange={name => this.setState({ name })}
                    />
                  ) : (
                    <div className={styles.contentTitle}>{this.state.name}</div>
                  )}
                </div>
                <div className={styles.inputField}>
                  <label className={styles.label}>Description:</label>
                  <textarea
                    className={styles.description}
                    id="description"
                    value={this.state.description}
                    onChange={e => this.setState({ description: e.target.value })}
                  />
                </div>
              </form>
            )}
          </div>
=======
          {published ? (
            <div className={classNames(styles.content, styles.publishedContent)}>
              <span>
                Your scene has been published!<br />
                <a href={sceneUrl} target="_blank" rel="noopener noreferrer">
                  {sceneUrl}
                </a>
              </span>
            </div>
          ) : (
            <div className={styles.content}>
              <img className={styles.sceneThumbnail} src={screenshotURL} />
              <div>
                <form id="publish" onSubmit={this.handleSubmit}>
                  <div className={styles.inputField}>
                    <label className={styles.label}>Name:</label>
                    <StringInput
                      id="name"
                      required
                      minLength="4"
                      value={this.state.name}
                      onChange={name => this.setState({ name })}
                    />
                  </div>
                  <div className={styles.inputField}>
                    <label className={styles.label}>Description:</label>
                    <textarea
                      className={styles.description}
                      id="description"
                      value={this.state.description}
                      onChange={e => this.setState({ description: e.target.value })}
                    />
                  </div>
                </form>
                <div className={styles.attribution}>
                  <label className={styles.label}>Attribution:</label>
                  <p className={styles.attributionText}>{attribution}</p>
                </div>
              </div>
            </div>
          )}
>>>>>>> 5d6d9266
        </div>
        {published ? (
          <div className={styles.bottom}>
            <Button key="ok" onClick={hideDialog}>
              Ok
            </Button>
          </div>
        ) : (
          <div className={styles.bottom}>
            <Button key="cancel" onClick={onCancel || hideDialog} className={styles.cancel}>
              Cancel
            </Button>
            <Button key="publish" form="publish">
              {this.state.isNewScene ? "Publish" : "Re-Publish"}
            </Button>
          </div>
        )}
      </div>
    );
  }
}<|MERGE_RESOLUTION|>--- conflicted
+++ resolved
@@ -41,7 +41,6 @@
       <div className={styles.dialogContainer}>
         <Header title="Publish to Hubs" />
         <div className={styles.publishContainer}>
-<<<<<<< HEAD
           <div className={styles.content}>
             <img className={styles.sceneThumbnail} src={screenshotURL} />
             {published ? (
@@ -54,56 +53,21 @@
                 </span>
               </div>
             ) : (
-              <form id="publish" onSubmit={this.handleSubmit}>
-                <div className={styles.inputField}>
-                  <label className={styles.label}>Name:</label>
-                  {this.state.isNewScene ? (
-                    <StringInput
-                      id="name"
-                      required
-                      value={this.state.name}
-                      onChange={name => this.setState({ name })}
-                    />
-                  ) : (
-                    <div className={styles.contentTitle}>{this.state.name}</div>
-                  )}
-                </div>
-                <div className={styles.inputField}>
-                  <label className={styles.label}>Description:</label>
-                  <textarea
-                    className={styles.description}
-                    id="description"
-                    value={this.state.description}
-                    onChange={e => this.setState({ description: e.target.value })}
-                  />
-                </div>
-              </form>
-            )}
-          </div>
-=======
-          {published ? (
-            <div className={classNames(styles.content, styles.publishedContent)}>
-              <span>
-                Your scene has been published!<br />
-                <a href={sceneUrl} target="_blank" rel="noopener noreferrer">
-                  {sceneUrl}
-                </a>
-              </span>
-            </div>
-          ) : (
-            <div className={styles.content}>
-              <img className={styles.sceneThumbnail} src={screenshotURL} />
               <div>
                 <form id="publish" onSubmit={this.handleSubmit}>
                   <div className={styles.inputField}>
                     <label className={styles.label}>Name:</label>
-                    <StringInput
-                      id="name"
-                      required
-                      minLength="4"
-                      value={this.state.name}
-                      onChange={name => this.setState({ name })}
-                    />
+                    {this.state.isNewScene ? (
+                      <StringInput
+                        id="name"
+                        required
+                        minLength="4"
+                        value={this.state.name}
+                        onChange={name => this.setState({ name })}
+                      />
+                    ) : (
+                      <div className={styles.contentTitle}>{this.state.name}</div>
+                    )}
                   </div>
                   <div className={styles.inputField}>
                     <label className={styles.label}>Description:</label>
@@ -120,9 +84,8 @@
                   <p className={styles.attributionText}>{attribution}</p>
                 </div>
               </div>
-            </div>
-          )}
->>>>>>> 5d6d9266
+            )}
+          </div>
         </div>
         {published ? (
           <div className={styles.bottom}>
