--- conflicted
+++ resolved
@@ -770,34 +770,29 @@
 
     this.showDialog(PublishDialog, {
       screenshotURL,
-<<<<<<< HEAD
+      attribution,
       initialName: name || this.props.editor.scene.name,
       initialDescription: description,
       isNewScene: !sceneId,
       onPublish: async ({ name, description, isNewScene }) => {
-=======
-      attribution,
-      onPublish: async ({ name, description }) => {
->>>>>>> 5d6d9266
         this.showDialog(ProgressDialog, {
           title: "Publishing Scene",
           message: "Publishing scene..."
         });
         URL.revokeObjectURL(screenshotURL);
-<<<<<<< HEAD
 
         this.props.editor.setSceneMetadata({ name, description });
 
-        const publishResult = await this.props.editor.publishScene(isNewScene ? null : sceneId, screenshotBlob);
+        const publishResult = await this.props.editor.publishScene(
+          isNewScene ? null : sceneId,
+          screenshotBlob,
+          attribution
+        );
         this.props.editor.setSceneMetadata({ sceneUrl: publishResult.sceneUrl, sceneId: publishResult.sceneId });
 
         await this.saveOrSaveAsScene();
 
         this.showDialog(PublishDialog, { published: true, sceneUrl: publishResult.sceneUrl });
-=======
-        const sceneUrl = await this.props.editor.publishScene(name, description, screenshotBlob, attribution);
-        this.showDialog(PublishDialog, { published: true, sceneUrl });
->>>>>>> 5d6d9266
       }
     });
   };
