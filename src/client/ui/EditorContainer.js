import React, { Component } from "react";
import PropTypes from "prop-types";
import { DragDropContextProvider } from "react-dnd";
import HTML5Backend from "react-dnd-html5-backend";
import { MosaicWindow } from "react-mosaic-component";
import { HotKeys } from "react-hotkeys";
import Modal from "react-modal";
import { MosaicWithoutDragDropContext } from "react-mosaic-component";
import ToolBar from "./menus/ToolBar";
import ViewportPanelContainer from "./panels/ViewportPanelContainer";
import HierarchyPanelContainer from "./panels/HierarchyPanelContainer";
import PropertiesPanelContainer from "./panels/PropertiesPanelContainer";
import AssetExplorerPanelContainer from "./panels/AssetExplorerPanelContainer";
import { EditorContextProvider } from "./contexts/EditorContext";
import { DialogContextProvider } from "./contexts/DialogContext";
import { OptionDialog } from "./dialogs/OptionDialog";
import styles from "../common.scss";
import FileDialog from "./dialogs/FileDialog";
import ProgressDialog, { PROGRESS_DIALOG_DELAY } from "./dialogs/ProgressDialog";
import ErrorDialog from "./dialogs/ErrorDialog";

class EditorContainer extends Component {
  static defaultProps = {
    initialPanels: {
      direction: "column",
      first: {
        direction: "row",
        first: {
          direction: "row",
          first: "hierarchy",
          second: "viewport",
          splitPercentage: 33.4
        },
        second: "properties",
        splitPercentage: 75
      },
      second: "assetExplorer",
      splitPercentage: 70
    }
  };

  static propTypes = {
    initialPanels: PropTypes.object,
    editor: PropTypes.object
  };

  constructor(props) {
    super(props);

    window.addEventListener("resize", this.onWindowResize, false);

    this.state = {
      registeredPanels: {
        hierarchy: {
          component: HierarchyPanelContainer,
          windowProps: {
            className: "hierarchyPanel",
            title: "Hierarchy",
            toolbarControls: [],
            draggable: false
          }
        },
        viewport: {
          component: ViewportPanelContainer,
          windowProps: {
            className: "viewportPanel",
            title: "Viewport",
            toolbarControls: [],
            draggable: false
          }
        },
        properties: {
          component: PropertiesPanelContainer,
          windowProps: {
            className: "propertiesPanel",
            title: "Properties",
            toolbarControls: [],
            draggable: false
          }
        },
        assetExplorer: {
          component: AssetExplorerPanelContainer,
          windowProps: {
            className: "assetExplorerPanel",
            title: "Asset Explorer",
            toolbarControls: [],
            draggable: false
          }
        }
      },
      DialogComponent: null,
      dialogProps: {},
      openModal: null,
      keyMap: {
        translateTool: "w",
        rotateTool: "e",
        scaleTool: "r",
        delete: ["del", "backspace"],
        duplicate: ["ctrl+d", "command+d"],
        save: ["ctrl+s", "command+s"],
        saveAs: ["ctrl+shift+s", "command+shift+s"],
        undo: ["ctrl+z", "command+z"],
        redo: ["ctrl+shift+z", "command+shift+z"]
      },
      menus: [
        {
          name: "File",
          items: [
            {
              name: "New Scene",
              action: e => this.onNewScene(e)
            },
            {
              name: "Save Scene",
              action: e => this.onSave(e)
            },
            {
              name: "Save Scene As...",
              action: e => this.onSaveAs(e)
            },
            {
              name: "Export Scene...",
              action: e => this.onOpenExportModal(e)
            },
            {
              name: "Open Project Directory",
              action: () => this.props.editor.project.openProjectDirectory()
            }
          ]
        },
        {
          name: "Help",
          items: [
            {
              name: "Getting Started",
              action: () => window.open("https://github.com/MozillaReality/spoke/wiki/Getting-Started")
            },
            {
              name: "Tutorials",
              action: () => window.open("https://github.com/MozillaReality/spoke/wiki/Tutorials")
            },
            {
              name: "Keyboard Shortcuts",
              action: () => window.open("https://github.com/MozillaReality/spoke/wiki/Keyboard-Shortcuts")
            }
          ]
        }
      ],
      globalHotKeyHandlers: {
        undo: this.onUndo,
        redo: this.onRedo,
        delete: this.onDelete,
        save: this.onSave,
        saveAs: this.onSaveAs
      }
    };
  }

  componentDidMount() {
    this.props.editor.signals.windowResize.dispatch();
    this.props.editor.signals.popScene.add(this.onPopScene);
    this.props.editor.signals.openScene.add(this.onOpenScene);
    this.props.editor.signals.extendScene.add(this.onExtendScene);
    this.props.editor.signals.sceneModified.add(this.onSceneModified);
    this.props.editor.signals.sceneErrorOccurred.add(this.onSceneErrorOccurred);

    window.onbeforeunload = e => {
      if (!this.props.editor.sceneModified()) {
        return undefined;
      }

      const dialogText = "Your scene has unsaved changes, are you sure you wish to navigate away from the page?";
      e.returnValue = dialogText;
      return dialogText;
    };
  }

  componentWillUnmount() {
    window.removeEventListener("resize", this.onWindowResize, false);
  }

  onWindowResize = () => {
    this.props.editor.signals.windowResize.dispatch();
  };

  onPanelChange = () => {
    this.props.editor.signals.windowResize.dispatch();
  };

  showDialog = (DialogComponent, dialogProps = {}) => {
    this.setState({
      DialogComponent,
      dialogProps
    });
  };

  hideDialog = () => {
    this.setState({
      DialogComponent: null,
      dialogProps: {}
    });
  };

  onCloseModal = () => {
    this.setState({
      openModal: null
    });
  };

  onUndo = () => {
    if (this.state.DialogComponent !== null) {
      return;
    }

    this.props.editor.undo();
  };

  onRedo = () => {
    if (this.state.DialogComponent !== null) {
      return;
    }

    this.props.editor.redo();
  };

  onDelete = e => {
    const el = document.activeElement;
    const nodeName = el.nodeName;
    const isInput = el.isContentEditable || nodeName === "INPUT" || nodeName === "SELECT" || nodeName === "TEXTAREA";
    if (!isInput) {
      e.preventDefault();
    }
  };

  openSaveAsDialog(onSave) {
    this.showDialog(FileDialog, {
      title: "Save scene as...",
      filters: [".scene"],
      extension: ".scene",
      confirmButtonLabel: "Save",
      onConfirm: onSave
    });
  }

  onSave = async e => {
    e.preventDefault();

    if (this.state.DialogComponent !== null) {
      return;
    }

    if (!this.props.editor.sceneInfo.uri || this.props.editor.sceneInfo.uri.endsWith(".gltf")) {
      this.openSaveAsDialog(this.serializeAndSaveScene);
    } else {
      this.serializeAndSaveScene(this.props.editor.sceneInfo.uri);
    }
  };

  onSaveAs = e => {
    e.preventDefault();

    if (this.state.DialogComponent !== null) {
      return;
    }

    this.openSaveAsDialog(this.serializeAndSaveScene);
  };

  serializeAndSaveScene = async sceneURI => {
    let saved = false;

    this.hideDialog();

    try {
      setTimeout(() => {
        if (saved) return;
        this.showDialog(ProgressDialog, {
          title: "Saving Scene",
          message: "Saving scene..."
        });
      }, PROGRESS_DIALOG_DELAY);

      await this.props.editor.saveScene(sceneURI);

      this.onSceneModified();

      this.hideDialog();
    } catch (e) {
      console.error(e);
      this.showDialog(ErrorDialog, {
        title: "Error Saving Scene",
        message: e.message || "There was an error when saving the scene."
      });
    } finally {
      saved = true;
    }
  };

  onOpenExportModal = e => {
    e.preventDefault();

    this.showDialog(FileDialog, {
      title: "Select the output directory",
      confirmButtonLabel: "Export scene",
      directory: true,
      onConfirm: async outputPath => {
        let exported = false;

        this.hideDialog();

        try {
          setTimeout(() => {
            if (exported) return;
            this.showDialog(ProgressDialog, {
              title: "Exporting Scene",
              message: "Exporting scene..."
            });
          }, PROGRESS_DIALOG_DELAY);

          await this.props.editor.exportScene(outputPath);

          this.hideDialog();
        } catch (e) {
          console.error(e);
          this.showDialog(ErrorDialog, {
            title: "Error Exporting Scene",
            message: e.message || "There was an error when exporting the scene."
          });
        } finally {
          exported = true;
        }
      }
    });
  };

  onSceneModified = () => {
    const modified = this.props.editor.sceneModified() ? "*" : "";
    document.title = `Spoke - ${this.props.editor.scene.name}${modified}`;
  };

  confirmSceneChange = () => {
    return (
      !this.props.editor.sceneModified() ||
      confirm("This scene has unsaved changes. Do you really want to really want to change scenes without saving?")
    );
  };

  onPopScene = () => {
    if (!this.confirmSceneChange()) return;
    this.props.editor.popScene();
  };

  onNewScene = () => {
    if (!this.confirmSceneChange()) return;
    this.props.editor.loadNewScene();
  };

  onOpenScene = async uri => {
    if (this.props.editor.sceneInfo.uri === uri) return;
    if (!this.confirmSceneChange()) return;
    this._tryLoadSceneFromURI(uri, this.props.editor.openRootScene.bind(this.props.editor), this.onOpenScene);
  };

  onExtendScene = async uri => {
    if (!this.confirmSceneChange()) return;
    this._tryLoadSceneFromURI(uri, this.props.editor.extendScene.bind(this.props.editor), this.onExtendScene);
  };

  _tryLoadSceneFromURI = async (uri, action, reload) => {
    let opened = false;

    try {
      setTimeout(() => {
        if (opened) return;
        this.showDialog(ProgressDialog, {
          title: "Opening Scene",
          message: "Opening scene..."
        });
      }, PROGRESS_DIALOG_DELAY);
      await action(uri);
      this.hideDialog();
    } catch (e) {
      if (e.type === "import" || e.type === "rename") {
        this.onSceneErrorOccurred(e, uri, reload);
      } else {
        this.showDialog(OptionDialog, {
          title: "Error Opening Scene",
          message: `
                ${e.message}:
                ${e.url}.
                Please make sure the file exists and then press "Resolved" to reload the scene.
              `,
          options: [
            {
              label: "Resolved",
              onClick: () => {
                this.hideDialog();
                reload(uri);
              }
            }
          ],
          cancelLabel: "Cancel"
        });
      }
    } finally {
      opened = true;
    }
  };

  onSceneErrorOccurred = (error, uri, reload) => {
    if (error.type === "import") {
      // empty/duplicate node names in the importing file
      this.showDialog(OptionDialog, {
        title: "Resolve Node Conflicts",
        message:
          "We've found duplicate and/or missing node names in this file.\nWould you like to fix all conflicts?\n*This will modify the original file.",
        options: [
          {
            label: "Okay",
            onClick: () => {
              this.hideDialog();
              this._overwriteConflictsInSource(error.uri, error.handler, () => {
                reload(uri);
              });
            }
          }
        ],
        cancelLabel: "Cancel"
      });
    } else if (error.type === "rename") {
      // renaming
      this.showDialog(ErrorDialog, {
        title: "Name in Use",
        message: "Node name is already in use. Please choose another.",
        confirmLabel: "Okay"
      });
    }
  };

  _overwriteConflictsInSource = async (uri, conflictHandler, callback) => {
    const project = this.props.editor.project;
    if (uri && uri.endsWith(".gltf")) {
      const originalGLTF = await project.readJSON(uri);
      const nodes = originalGLTF.nodes;
      if (nodes) {
        conflictHandler.updateNodeNames(nodes);
        await project.writeJSON(uri, originalGLTF);
        callback();
      }
    }
  };

  renderPanel = (panelId, path) => {
    const panel = this.state.registeredPanels[panelId];

    return (
      <MosaicWindow path={path} {...panel.windowProps}>
        <panel.component {...panel.props} />
      </MosaicWindow>
    );
  };

  render() {
    const { openModal, menus, DialogComponent, dialogProps } = this.state;

    const { initialPanels, editor } = this.props;

    const dialogContext = { showDialog: this.showDialog, hideDialog: this.hideDialog };

    return (
      <DragDropContextProvider backend={HTML5Backend}>
        <HotKeys keyMap={this.state.keyMap} handlers={this.state.globalHotKeyHandlers} className={styles.flexColumn}>
<<<<<<< HEAD
          <DialogContextProvider value={dialogContext}>
            <ToolBar menus={menus} editor={this.props.editor} />
            <MosaicWithoutDragDropContext
              className="mosaic-theme"
              renderTile={this.renderPanel}
              initialValue={initialPanels}
              onChange={this.onPanelChange}
            />
            <Modal
              ariaHideApp={false}
              isOpen={!!openModal}
              onRequestClose={this.onCloseModal}
              shouldCloseOnOverlayClick={openModal && openModal.shouldCloseOnOverlayClick}
              className="Modal"
              overlayClassName="Overlay"
            >
              {openModal && <openModal.component {...openModal.props} />}
            </Modal>
            <Modal
              ariaHideApp={false}
              isOpen={!!DialogComponent}
              onRequestClose={this.hideDialog}
              shouldCloseOnOverlayClick={false}
              className="Modal"
              overlayClassName="Overlay"
            >
              {DialogComponent && <DialogComponent {...dialogProps} hideDialog={this.hideDialog} />}
            </Modal>
          </DialogContextProvider>
=======
          <EditorContextProvider value={editor}>
            <DialogContextProvider value={dialogContext}>
              <MenuBarContainer menus={menus} />
              <MosaicWithoutDragDropContext
                className="mosaic-theme"
                renderTile={this.renderPanel}
                initialValue={initialPanels}
                onChange={this.onPanelChange}
              />
              <Modal
                ariaHideApp={false}
                isOpen={!!openModal}
                onRequestClose={this.onCloseModal}
                shouldCloseOnOverlayClick={openModal && openModal.shouldCloseOnOverlayClick}
                className="Modal"
                overlayClassName="Overlay"
              >
                {openModal && <openModal.component {...openModal.props} />}
              </Modal>
              <Modal
                ariaHideApp={false}
                isOpen={!!DialogComponent}
                onRequestClose={this.hideDialog}
                shouldCloseOnOverlayClick={false}
                className="Modal"
                overlayClassName="Overlay"
              >
                {DialogComponent && <DialogComponent {...dialogProps} hideDialog={this.hideDialog} />}
              </Modal>
            </DialogContextProvider>
          </EditorContextProvider>
>>>>>>> f1d7cd00
        </HotKeys>
      </DragDropContextProvider>
    );
  }
}

export default EditorContainer;<|MERGE_RESOLUTION|>--- conflicted
+++ resolved
@@ -470,40 +470,9 @@
     return (
       <DragDropContextProvider backend={HTML5Backend}>
         <HotKeys keyMap={this.state.keyMap} handlers={this.state.globalHotKeyHandlers} className={styles.flexColumn}>
-<<<<<<< HEAD
-          <DialogContextProvider value={dialogContext}>
-            <ToolBar menus={menus} editor={this.props.editor} />
-            <MosaicWithoutDragDropContext
-              className="mosaic-theme"
-              renderTile={this.renderPanel}
-              initialValue={initialPanels}
-              onChange={this.onPanelChange}
-            />
-            <Modal
-              ariaHideApp={false}
-              isOpen={!!openModal}
-              onRequestClose={this.onCloseModal}
-              shouldCloseOnOverlayClick={openModal && openModal.shouldCloseOnOverlayClick}
-              className="Modal"
-              overlayClassName="Overlay"
-            >
-              {openModal && <openModal.component {...openModal.props} />}
-            </Modal>
-            <Modal
-              ariaHideApp={false}
-              isOpen={!!DialogComponent}
-              onRequestClose={this.hideDialog}
-              shouldCloseOnOverlayClick={false}
-              className="Modal"
-              overlayClassName="Overlay"
-            >
-              {DialogComponent && <DialogComponent {...dialogProps} hideDialog={this.hideDialog} />}
-            </Modal>
-          </DialogContextProvider>
-=======
           <EditorContextProvider value={editor}>
             <DialogContextProvider value={dialogContext}>
-              <MenuBarContainer menus={menus} />
+              <ToolBar menus={menus} editor={editor} />
               <MosaicWithoutDragDropContext
                 className="mosaic-theme"
                 renderTile={this.renderPanel}
@@ -532,7 +501,6 @@
               </Modal>
             </DialogContextProvider>
           </EditorContextProvider>
->>>>>>> f1d7cd00
         </HotKeys>
       </DragDropContextProvider>
     );
