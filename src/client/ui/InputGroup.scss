@import "../theme";

:local(.inputGroup) {
  display: flex;
  flex-direction: row;
  padding: 0 8px;
  flex: 1;
<<<<<<< HEAD
=======
  min-height: 24px;
>>>>>>> f1d7cd00

  &.disabled {
    pointer-events: none;
    opacity: 0.3;
  }

<<<<<<< HEAD
  :local(.label) {
    display: flex;
    align-items: center;
    width: 100%;
    justify-content: space-between;
    flex-flow: row wrap;
  }

  :local(.name) {
=======
  label {
>>>>>>> f1d7cd00
    display: block;
    color: $text2;
    width: 42%;
    padding-bottom: 2px;
    padding-top: 4px;
  }

  .content {
    display: flex;
    flex-direction: row;
<<<<<<< HEAD
    width: 224px;
=======
    flex: 1;
>>>>>>> f1d7cd00
  }
}<|MERGE_RESOLUTION|>--- conflicted
+++ resolved
@@ -5,29 +5,14 @@
   flex-direction: row;
   padding: 0 8px;
   flex: 1;
-<<<<<<< HEAD
-=======
   min-height: 24px;
->>>>>>> f1d7cd00
 
   &.disabled {
     pointer-events: none;
     opacity: 0.3;
   }
 
-<<<<<<< HEAD
-  :local(.label) {
-    display: flex;
-    align-items: center;
-    width: 100%;
-    justify-content: space-between;
-    flex-flow: row wrap;
-  }
-
-  :local(.name) {
-=======
   label {
->>>>>>> f1d7cd00
     display: block;
     color: $text2;
     width: 42%;
@@ -38,10 +23,6 @@
   .content {
     display: flex;
     flex-direction: row;
-<<<<<<< HEAD
-    width: 224px;
-=======
     flex: 1;
->>>>>>> f1d7cd00
   }
 }