--- conflicted
+++ resolved
@@ -2,11 +2,7 @@
 import AuthenticationError from "./AuthenticationError";
 import { Socket } from "phoenix";
 import uuid from "uuid/v4";
-<<<<<<< HEAD
-import { farsparkUrl, getContentType } from "./media";
-=======
 import { resolveMedia, getContentType } from "./media";
->>>>>>> 35b1183b
 
 export default class Project extends EventEmitter {
   constructor() {
@@ -55,18 +51,6 @@
     return getContentType(url);
   }
 
-<<<<<<< HEAD
-  async getProxiedUrl(url, index) {
-    const absoluteUrl = new URL(url, window.location).href;
-
-    if (absoluteUrl.startsWith(this.serverURL)) {
-      return absoluteUrl;
-    }
-
-    const { accessibleUrl } = await farsparkUrl(url, index);
-
-    return accessibleUrl;
-=======
   async resolveMedia(url, index) {
     const absoluteUrl = new URL(url, window.location).href;
 
@@ -75,7 +59,6 @@
     }
 
     return await resolveMedia(url, index);
->>>>>>> 35b1183b
   }
 
   fetch(relativePath, options) {
