import signals from "signals";

import THREE from "../vendor/three";
import History from "./History";
import Viewport from "./Viewport";
import RemoveObjectCommand from "./commands/RemoveObjectCommand";
import AddObjectCommand from "./commands/AddObjectCommand";
import { Components } from "./components";
import SceneReferenceComponent from "./components/SceneReferenceComponent";
import { loadScene, loadSerializedScene, serializeScene, exportScene } from "./SceneLoader";
import { last } from "../utils";
import { textureCache, gltfCache } from "./caches";
import ConflictHandler from "./ConflictHandler";

/**
 * @author mrdoob / http://mrdoob.com/
 */
export default class Editor {
  constructor() {
    this.DEFAULT_CAMERA = new THREE.PerspectiveCamera(50, 1, 0.01, 1000);
    this.DEFAULT_CAMERA.name = "Camera";
    this.DEFAULT_CAMERA.position.set(0, 5, 10);
    this.DEFAULT_CAMERA.lookAt(new THREE.Vector3());

    const Signal = signals.Signal;

    this.signals = {
      openScene: new Signal(),
      popScene: new Signal(),
      extendScene: new Signal(),

      savingStarted: new Signal(),
      savingFinished: new Signal(),

      deleteSelectedObject: new Signal(),

      transformChanged: new Signal(),
      transformModeChanged: new Signal(),
      snapToggled: new Signal(),
      spaceChanged: new Signal(),
      viewportInitialized: new Signal(),

      sceneBackgroundChanged: new Signal(),
      sceneFogChanged: new Signal(),
      sceneGraphChanged: new Signal(),
      sceneSet: new Signal(),
      sceneModified: new Signal(),

      cameraChanged: new Signal(),

      geometryChanged: new Signal(),

      objectSelected: new Signal(),
      objectFocused: new Signal(),

      objectAdded: new Signal(),
      objectChanged: new Signal(),
      objectRemoved: new Signal(),

      helperAdded: new Signal(),
      helperRemoved: new Signal(),

      materialChanged: new Signal(),

      windowResize: new Signal(),

      showGridChanged: new Signal(),
      historyChanged: new Signal(),

      fileChanged: new Signal(),

      sceneErrorOccurred: new Signal()
    };

    this.history = new History(this);

    this.camera = this.DEFAULT_CAMERA.clone();

    this.openFile = null;

    this.scenes = [];
    const initialSceneInfo = {
      uri: null,
      scene: new THREE.Scene(),
      helperScene: new THREE.Scene(),
      helpers: {},
      objects: [],
      modified: false
    };
    initialSceneInfo.scene.name = "Scene";
    this.scenes.push(initialSceneInfo);

    this.scene = initialSceneInfo.scene;
    this.sceneInfo = initialSceneInfo;
    this.helperScene = initialSceneInfo.helperScene;
    this.helpers = initialSceneInfo.helpers;
    this.objects = initialSceneInfo.objects;

    this._prefabBeingEdited = null;

    this._ignoreSceneModification = false;
    this.signals.sceneGraphChanged.add(() => {
      if (this._ignoreSceneModification) return;
      this.sceneInfo.modified = true;
      this.signals.sceneModified.dispatch();
    });
    this.signals.objectChanged.add(() => {
      if (this._ignoreSceneModification) return;
      this.sceneInfo.modified = true;
      this.signals.sceneModified.dispatch();
    });

    // TODO: Support multiple viewports
    this.viewports = [];

    this.selected = null;

    this.components = new Map();
    for (const componentClass of Components) {
      this.registerComponent(componentClass);
    }

    // Map from URI -> Set of Object3Ds
    this.fileDependencies = new Map();

    this._conflictHandler = new ConflictHandler();
    this.scene.userData._conflictHandler = this._conflictHandler;
    this.ignoreNextSceneFileChange = false;
    this.signals.fileChanged.add(this.onFileChanged);

    this._resetDefaultLights();
  }

  createViewport(canvas) {
    const viewport = new Viewport(this, canvas);
    this.viewports.push(viewport);
    return viewport;
  }

  onFileChanged = uri => {
    textureCache.evict(uri);
    gltfCache.evict(uri);
    if (uri === this.sceneInfo.uri && this.ignoreNextSceneFileChange) {
      this.ignoreNextSceneFileChange = false;
      return;
    }

    const dependencies = this.fileDependencies.get(uri);

    if (dependencies) {
      for (const dependency of dependencies) {
        if (this.getComponent(dependency, SceneReferenceComponent.componentName)) {
          this._loadSceneReference(uri, dependency);
        } else {
          this._reloadScene();
        }
      }
    }
  };

  //

  popScene() {
    const poppedURI = this.sceneInfo.uri;

    this.deselect();

    this.scenes.pop();

    this.sceneInfo = last(this.scenes);
    this.scene = this.sceneInfo.scene;
    this._conflictHandler = this.scene.userData._conflictHandler;
    this.helperScene = this.sceneInfo.helperScene;
    this.helpers = this.sceneInfo.helpers;
    this.objects = this.sceneInfo.objects;

    if (poppedURI) {
      const sceneRefComponentName = SceneReferenceComponent.componentName;
      const previousURI = this.getComponentProperty(this._prefabBeingEdited, sceneRefComponentName, "src");
      this.updateComponentProperty(this._prefabBeingEdited, sceneRefComponentName, "src", poppedURI);
      if (previousURI.endsWith(".gltf")) {
        const name = last(poppedURI.split("/"));
        const displayName = this._conflictHandler.addToDuplicateNameCounters(name);
        this._prefabBeingEdited.name = displayName;
      }
    }

    this._prefabBeingEdited = null;

    this.signals.sceneSet.dispatch();
  }

  setSceneURI(uri) {
    this.sceneInfo.uri = uri;
  }

  editScenePrefab(object, uri) {
    this._prefabBeingEdited = object;
    this._loadScene(uri);
  }

  _deleteSceneDependencies() {
    const prevDependencies = this.fileDependencies.get(this.sceneInfo.uri);
    if (prevDependencies) {
      prevDependencies.delete(this.scene);
    }
  }

  _resetHelpers() {
    // Have to set these objects before loading the scene since Viewport will manipulate them
    // as it receives signals while the scene is loading.
    this.helperScene = new THREE.Scene();
    this.helpers = {};
    this.objects = [];
  }

  _clearCaches() {
    textureCache.disposeAndClear();
    gltfCache.disposeAndClear();
  }

  _setSceneInfo(scene, uri) {
    this.sceneInfo = {
      uri: uri,
      scene: scene,
      modified: false,
      helperScene: this.helperScene,
      helpers: this.helpers,
      objects: this.objects
    };
  }

  loadNewScene() {
    this.deselect();

    this._deleteSceneDependencies();

    this._resetHelpers();

    this._clearCaches();

    const scene = new THREE.Scene();
    scene.name = "Scene";

    this._setSceneInfo(scene, null);
    this.scenes = [this.sceneInfo];

    this._setScene(scene);

    this.signals.sceneModified.dispatch();

    return scene;
  }

  openRootScene(uri) {
    this.scenes = [];
    this._clearCaches();
    this._ignoreSceneModification = true;
    const scene = this._loadScene(uri).then(scene => {
      this._ignoreSceneModification = false;
      return scene;
    });
    return scene;
  }

  _setScene(scene) {
    this.scene = scene;
<<<<<<< HEAD
    if (this.scene.userData && this.scene.userData._conflictHandler) {
      this._conflictHandler = this.scene.userData._conflictHandler;
    } else if (!this._conflictHandler) {
      this._conflictHandler = new ConflictHandler();
    }
=======

    this._resetDefaultLights();

>>>>>>> 48b71877
    this.scene.traverse(object => {
      this.signals.objectAdded.dispatch(object);
    });

    this.signals.sceneSet.dispatch();
  }

  _resetDefaultLights() {
    let hasDirectionalLight = false;
    let hasAmbientLight = false;

    let defaultAmbientLight = this.scene.getObjectByName("_defaultAmbientLight");
    let defaultDirectionalLight = this.scene.getObjectByName("_defaultDirectionalLight");

    this.scene.traverse(node => {
      if (node.type === "AmbientLight" || node.type === "HemisphereLight") {
        hasAmbientLight = true;
      }

      if (node.type === "DirectionalLight" || node.type === "PointLight" || node.type === "SpotLight") {
        hasDirectionalLight = true;
      }
    });

    if (!hasAmbientLight && !defaultAmbientLight) {
      defaultAmbientLight = new THREE.AmbientLight();
      defaultAmbientLight.name = "_defaultAmbientLight";
      defaultAmbientLight.userData._dontExport = true;
      defaultAmbientLight.userData._dontShowInHierarchy = true;
      this.scene.add(defaultAmbientLight);
    } else if (hasAmbientLight && defaultAmbientLight) {
      this.scene.remove(defaultAmbientLight);
    }

    if (!hasDirectionalLight && !defaultDirectionalLight) {
      defaultDirectionalLight = new THREE.DirectionalLight();
      defaultDirectionalLight.name = "_defaultDirectionalLight";
      defaultDirectionalLight.userData._dontExport = true;
      defaultDirectionalLight.userData._dontShowInHierarchy = true;
      defaultDirectionalLight.position.set(5, 10, 7.5);
      this.scene.add(defaultDirectionalLight);
    } else if (hasDirectionalLight && defaultDirectionalLight) {
      this.scene.remove(defaultDirectionalLight);
    }
  }

  sceneModified() {
    return this.sceneInfo.modified;
  }

  _addDependency(uri, obj) {
    const uriDependencies = this.fileDependencies.get(uri) || new Set();
    uriDependencies.add(obj);
    this.fileDependencies.set(uri, uriDependencies);
  }

  async _loadScene(uri) {
    this.deselect();

    this._deleteSceneDependencies();

    this._resetHelpers();

    const scene = await loadScene(uri, this.addComponent, true);
    this._conflictHandler = scene.userData._conflictHandler;

    this._setSceneInfo(scene, uri);
    this.scenes.push(this.sceneInfo);

    this._setScene(scene);

    this._addDependency(uri, scene);

    this.signals.sceneModified.dispatch();

    return scene;
  }

  async _loadSceneReference(uri, parent) {
    this._removeSceneRefDependency(parent);

    const scene = await loadScene(uri, this.addComponent, false);
    scene.userData._dontShowInHierarchy = true;
    scene.userData._sceneReference = uri;

    const conflictHandler = scene.userData._conflictHandler;
    if (conflictHandler.getDuplicateStatus()) {
      // auto resolve scene conflicts
      conflictHandler.resolveConflicts(scene);
    }

    scene.traverse(child => {
      Object.defineProperty(child.userData, "_selectionRoot", { value: parent, configurable: true, enumerable: false });
    });

    this.signals.objectAdded.dispatch(scene);

    parent.add(scene);
    const modified = this.sceneInfo.modified;
    this.signals.sceneGraphChanged.dispatch();
    this.sceneInfo.modified = modified;
    this.signals.sceneModified.dispatch();

    this._addDependency(uri, parent);

    return scene;
  }

  _removeSceneRefDependency(object) {
    const sceneRefComponent = this.getComponent(object, SceneReferenceComponent.componentName);

    if (sceneRefComponent) {
      const dependencies = this.fileDependencies.get(sceneRefComponent.getProperty("src"));

      if (dependencies) {
        dependencies.delete(object);
      }
    }
  }

  async _reloadScene() {
    this._resetHelpers();

    const sceneURI = this.sceneInfo.uri;
    const sceneDef = serializeScene(this.scene, sceneURI);
    const scene = await loadSerializedScene(sceneDef, sceneURI, this.addComponent, true);

    const sceneInfo = this.scenes.find(sceneInfo => sceneInfo.uri === sceneURI);
    sceneInfo.scene = scene;

    this._setScene(scene);

    return scene;
  }

  serializeScene(sceneURI) {
    return serializeScene(this.scene, sceneURI || this.sceneInfo.uri);
  }

  exportScene() {
    return exportScene(this.scene);
  }

  async extendScene(inheritedURI) {
    const extendSceneDef = {
      entities: {},
      inherits: inheritedURI
    };

    this.deselect();
    this._deleteSceneDependencies();
    this._resetHelpers();
    this._clearCaches();

    const ancestors = [];
    const scene = await loadSerializedScene(extendSceneDef, inheritedURI, this.addComponent, true, ancestors);

    this._setSceneInfo(scene, null);
    this.scenes = [this.sceneInfo];
    this._setScene(scene);
    this._addDependency(inheritedURI, scene);

    this.signals.sceneModified.dispatch();

    return scene;
  }
  //

  addObject(object, parent) {
    this.addComponent(object, "transform");

    object.userData._saveParent = true;

    object.traverse(child => {
      child.name = this._conflictHandler.addToDuplicateNameCounters(child.name);
      this.addHelper(child, object);
    });

    if (parent !== undefined) {
      parent.add(object);
    } else {
      this.scene.add(object);
    }

    this.signals.objectAdded.dispatch(object);
    this.signals.sceneGraphChanged.dispatch();
  }

  moveObject(object, parent, before) {
    if (parent === undefined) {
      parent = this.scene;
    }

    parent.add(object);

    // sort children array

    if (before !== undefined) {
      const index = parent.children.indexOf(before);
      parent.children.splice(index, 0, object);
      parent.children.pop();
    }

    this.signals.sceneGraphChanged.dispatch();
  }

  removeObject(object) {
    if (object.parent === null) return; // avoid deleting the camera or scene

    object.traverse(child => {
      this.removeHelper(child);
      this._removeSceneRefDependency(child);
    });

    this.signals.objectRemoved.dispatch(object);
    this.signals.sceneGraphChanged.dispatch();
  }

  //

  addHelper = (function() {
    const geometry = new THREE.SphereBufferGeometry(2, 4, 2);
    const material = new THREE.MeshBasicMaterial({ color: 0xff0000, visible: false });

    return function(object, selectionRoot) {
      if (this.helpers[selectionRoot.id]) return;
      let helper;

      if (object instanceof THREE.Camera) {
        helper = new THREE.CameraHelper(object, 1);
      } else if (object instanceof THREE.PointLight) {
        helper = new THREE.PointLightHelper(object, 1);
      } else if (object instanceof THREE.DirectionalLight) {
        helper = new THREE.DirectionalLightHelper(object, 1);
      } else if (object instanceof THREE.SpotLight) {
        helper = new THREE.SpotLightHelper(object, 1);
      } else if (object instanceof THREE.HemisphereLight) {
        helper = new THREE.HemisphereLightHelper(object, 1);
      } else if (object instanceof THREE.SkinnedMesh) {
        helper = new THREE.SkeletonHelper(object);
      } else {
        // no helper for this object type
        return;
      }

      const picker = new THREE.Mesh(geometry, material);
      picker.name = "picker";
      picker.userData._selectionRoot = selectionRoot;
      helper.add(picker);

      this.helperScene.add(helper);
      this.helpers[selectionRoot.id] = helper;

      this.signals.helperAdded.dispatch(helper);
    };
  })();

  removeHelper(object) {
    if (this.helpers[object.id] !== undefined) {
      const helper = this.helpers[object.id];
      helper.parent.remove(helper);

      delete this.helpers[object.id];

      this.signals.helperRemoved.dispatch(helper);
    }
  }

  //

  registerComponent(componentClass) {
    const { componentName } = componentClass;

    if (this.components.has(componentName)) {
      throw new Error(`${componentName} already registered`);
    }

    this.components.set(componentName, componentClass);
  }

  addComponent = async (object, componentName, props, skipSave) => {
    try {
      const componentClass = this.components.get(componentName);
      let component;

      if (componentClass) {
        if (componentClass.type === "light") {
          this._resetDefaultLights();
        }

        if (componentName === SceneReferenceComponent.componentName && props && props.src) {
          if (props.src === this.sceneInfo.uri) {
            throw new Error("Cannot add circular scene reference");
          }

          component = await this.components.get(componentName).inflate(object, props);

          await this._loadSceneReference(props.src, object)
            .then(() => {
              if (component.propValidation.src !== true) {
                component.propValidation.src = true;
                this.signals.objectChanged.dispatch(object);
              }
            })
            .catch(e => {
              console.error("Failed to loadSceneReference", e);
              if (component.propValidation.src !== false) {
                component.propValidation.src = false;
                this.signals.objectChanged.dispatch(object);
              }
            });
        } else {
          component = await this.components.get(componentName).inflate(object, props);
        }
      } else {
        component = {
          name: componentName,
          props
        };

        if (object.userData._components === undefined) {
          object.userData._components = [];
        }

        object.userData._components.push(component);
      }

      component.shouldSave = !skipSave;

      object.traverse(child => {
        this.addHelper(child, object);
      });

      return component;
    } catch (e) {
      console.error("Error adding component", e);
      throw e;
    }
  };

  removeComponent(object, componentName) {
    const componentClass = this.components.get(componentName);

    if (componentClass) {
      if (componentClass.type === "light") {
        this._resetDefaultLights();
      }

      if (componentName === SceneReferenceComponent.componentName) {
        this._removeSceneRefDependency(object);
      }

      componentClass.deflate(object);
    } else {
      if (object.userData._components === undefined) {
        return;
      }

      const index = object.userData._components.findIndex(({ name }) => name === componentName);
      if (index === -1) {
        throw new Error(`Component "${componentName}" does not exist on ${object}`);
      }
      object.userData._components.splice(index, 1);
    }
  }

  getComponent(object, componentName) {
    if (this.components.has(componentName)) {
      return this.components.get(componentName).getComponent(object);
    } else {
      return object.userData._components.find(({ name }) => name === componentName);
    }
  }

  getComponentProperty(object, componentName, propertyName) {
    if (this.components.has(componentName)) {
      return this.getComponent(object, componentName).getProperty(propertyName);
    } else {
      return this.getComponent(object, componentName)[propertyName];
    }
  }

  _removeChildren(object) {
    const currentChildren = object.children.slice(0);
    this.signals.sceneGraphChanged.active = false;
    for (const child of currentChildren) {
      this.removeObject(child);
    }
    this.signals.sceneGraphChanged.active = true;
    this.signals.sceneGraphChanged.dispatch();
  }

  updateComponentProperty(object, componentName, propertyName, value) {
    const component = this.getComponent(object, componentName);

    if (this.components.has(componentName)) {
      if (componentName === SceneReferenceComponent.componentName && propertyName === "src") {
        component.updateProperty(propertyName, value);
        this._removeChildren(object);
        this._loadSceneReference(component.props.src, object)
          .then(() => {
            this.deselect();
            this.select(object);
            if (component.propValidation.src !== true) {
              component.propValidation.src = true;
              this.signals.objectChanged.dispatch(object);
            }
          })
          .catch(() => {
            if (component.propValidation.src !== false) {
              component.propValidation.src = false;
              this.signals.objectChanged.dispatch(object);
            }
          });
      } else {
        component.updateProperty(propertyName, value).then(() => {
          this.signals.objectChanged.dispatch(object);
        });
      }
    } else {
      component[propertyName] = value;
    }
  }

  //

  getObjectMaterial(object, slot) {
    let material = object.material;

    if (Array.isArray(material)) {
      material = material[slot];
    }

    return material;
  }

  setObjectMaterial(object, slot, newMaterial) {
    if (Array.isArray(object.material)) {
      object.material[slot] = newMaterial;
    } else {
      object.material = newMaterial;
    }
  }

  //

  select(object) {
    if (this.selected === object) return;

    this.selected = object;

    this.signals.objectSelected.dispatch(object);
  }

  selectById(id) {
    if (id === this.scene.id) {
      this.select(this.scene);
      return;
    }

    if (id === this.camera.id) {
      this.select(this.camera);
      return;
    }

    this.select(this.scene.getObjectById(id, true));
  }

  selectByUuid(uuid) {
    const scope = this;

    this.scene.traverse(function(child) {
      if (child.uuid === uuid) {
        scope.select(child);
      }
    });
  }

  deselect() {
    this.select(null);
  }

  focus(object) {
    this.signals.objectFocused.dispatch(object);
  }

  focusById(id) {
    this.focus(this.scene.getObjectById(id, true));
  }

  deleteObject(object) {
    this.execute(new RemoveObjectCommand(object));
    this._conflictHandler.updateDuplicateNameCounters(this.scene);
  }

  deleteSelectedObject() {
    if (this.selected && this.selected.parent) {
      this.deleteObject(this.selected);
      return true;
    }
    return false;
  }

  _cloneAndInflate(object, root) {
    const clone = object.clone(false);
    if (object.userData._components) {
      clone.userData._components = [];

      for (const component of object.userData._components) {
        this.addComponent(clone, component.name, component.props);
      }
    }
    if (!root) root = clone;
    for (const child of object.children) {
      if (child.userData._inflated) continue;
      const childClone = this._cloneAndInflate(child, root);
      clone.add(childClone);
      Object.defineProperty(childClone.userData, "_selectionRoot", {
        value: root,
        configurable: true,
        enumerable: false
      });
    }
    return clone;
  }

  duplicateObject(object) {
    const clone = this._cloneAndInflate(object);
    this.execute(new AddObjectCommand(clone, object.parent));
  }

  duplicateSelectedObject() {
    if (this.selected && this.selected.parent) {
      this.duplicateObject(this.selected);
      return true;
    }
    return false;
  }

  objectByUuid(uuid) {
    return this.scene.getObjectByProperty("uuid", uuid, true);
  }

  execute(cmd, optionalName) {
    this.history.execute(cmd, optionalName);
  }

  undo() {
    this.history.undo();
  }

  redo() {
    this.history.redo();
  }
}<|MERGE_RESOLUTION|>--- conflicted
+++ resolved
@@ -265,17 +265,12 @@
 
   _setScene(scene) {
     this.scene = scene;
-<<<<<<< HEAD
+    this._resetDefaultLights();
     if (this.scene.userData && this.scene.userData._conflictHandler) {
       this._conflictHandler = this.scene.userData._conflictHandler;
     } else if (!this._conflictHandler) {
       this._conflictHandler = new ConflictHandler();
     }
-=======
-
-    this._resetDefaultLights();
-
->>>>>>> 48b71877
     this.scene.traverse(object => {
       this.signals.objectAdded.dispatch(object);
     });
