import signals from "signals";
import { Socket } from "phoenix";
import uuid from "uuid/v4";

import THREE from "./three";
import History from "./History";
import Viewport from "./Viewport";

import AddComponentCommand from "./commands/AddComponentCommand";
import AddObjectCommand from "./commands/AddObjectCommand";
import MoveObjectCommand from "./commands/MoveObjectCommand";
import MultiCmdsCommand from "./commands/MultiCmdsCommand";
import RemoveComponentCommand from "./commands/RemoveComponentCommand";
import RemoveObjectCommand from "./commands/RemoveObjectCommand";
import SetComponentPropertyCommand from "./commands/SetComponentPropertyCommand";

import {
  isStatic,
  setStaticMode,
  StaticModes,
  getStaticMode,
  computeStaticMode,
  computeAndSetStaticModes,
  getOriginalStaticMode,
  setOriginalStaticMode
} from "./StaticMode";
import { getUrlFilename } from "../utils/url-path";
import { textureCache, gltfCache } from "./caches";

import ConflictHandler from "./ConflictHandler";
import ConflictError from "./ConflictError";
import SceneLoaderError from "./SceneLoaderError";

import SpokeDirectionalLightHelper from "./helpers/SpokeDirectionalLightHelper";
import SpokeHemisphereLightHelper from "./helpers/SpokeHemisphereLightHelper";

import { last } from "../utils";
import absoluteToRelativeURL from "./utils/absoluteToRelativeURL";
import addChildAtIndex from "./utils/addChildAtIndex";
import shallowEquals from "./utils/shallowEquals";
import sortEntities from "./utils/sortEntities";

import { Components } from "./components";
import { types } from "./components/utils";
import GLTFModelComponent from "./components/GLTFModelComponent";
import SaveableComponent from "./components/SaveableComponent";
import SceneReferenceComponent from "./components/SceneReferenceComponent";
import ShadowComponent from "./components/ShadowComponent";
import StandardMaterialComponent from "./components/StandardMaterialComponent";

export default class Editor {
  constructor(project) {
    this.project = project;

    this.DEFAULT_CAMERA = new THREE.PerspectiveCamera(80, window.innerWidth / window.innerHeight, 0.005, 10000);
    this.DEFAULT_CAMERA.layers.enable(1);
    this.DEFAULT_CAMERA.name = "Camera";
    this.DEFAULT_CAMERA.position.set(0, 5, 10);
    this.DEFAULT_CAMERA.lookAt(new THREE.Vector3());

    const Signal = signals.Signal;

    this.signals = {
      deleteSelectedObject: new Signal(),

      transformChanged: new Signal(),
      transformModeChanged: new Signal(),
      snapToggled: new Signal(),
      snapValueChanged: new Signal(),
      spaceChanged: new Signal(),
      viewportInitialized: new Signal(),

      sceneGraphChanged: new Signal(),
      sceneSet: new Signal(),
      sceneModified: new Signal(),

      objectSelected: new Signal(),
      objectFocused: new Signal(),

      objectAdded: new Signal(),
      objectChanged: new Signal(),
      objectRemoved: new Signal(),

      helperAdded: new Signal(),
      helperRemoved: new Signal(),

      editorError: new Signal(),

      windowResize: new Signal(),

      historyChanged: new Signal(),

      fileChanged: new Signal()
    };

    this.project.addListener("change", path => {
      this.signals.fileChanged.dispatch(path);
    });

    this.history = new History(this);

    this.camera = this.DEFAULT_CAMERA.clone();

    this.openFile = null;

    this.scenes = [];
    const initialSceneInfo = {
      uri: null,
      scene: new THREE.Scene(),
      helperScene: new THREE.Scene(),
      helpers: {},
      modified: false
    };
    this.scenes.push(initialSceneInfo);

    this.scene = initialSceneInfo.scene;
    this.sceneInfo = initialSceneInfo;
    this.helperScene = initialSceneInfo.helperScene;
    this.helpers = initialSceneInfo.helpers;

    this._prefabBeingEdited = null;

    this._ignoreSceneModification = false;
    this.signals.sceneGraphChanged.add(() => {
      if (this._ignoreSceneModification) return;
      this.sceneInfo.modified = true;
      this.signals.sceneModified.dispatch();
    });
    this.signals.objectChanged.add(() => {
      if (this._ignoreSceneModification) return;
      this.sceneInfo.modified = true;
      this.signals.sceneModified.dispatch();
    });

    // TODO: Support multiple viewports
    this.viewports = [];
    this.selected = null;

    this.components = new Map();
    for (const componentClass of Components) {
      this.registerComponent(componentClass);
    }

    // Map from URI -> Set of Object3Ds
    this.fileDependencies = new Map();

    this._conflictHandler = new ConflictHandler();
    this.scene.userData._conflictHandler = this._conflictHandler;
    this.ignoreNextSceneFileChange = false;
    this.signals.fileChanged.add(this.onFileChanged);

    this.ComponentPropTypes = types;
    this.StaticModes = StaticModes;
    this.loadNewScene();
  }

  createViewport(canvas) {
    const viewport = new Viewport(this, canvas);
    this.viewports.push(viewport);
    return viewport;
  }

  onFileChanged = uri => {
    textureCache.evict(uri);
    gltfCache.evict(uri);
    if (uri === this.sceneInfo.uri && this.ignoreNextSceneFileChange) {
      this.ignoreNextSceneFileChange = false;
      return;
    }

    const dependencies = this.fileDependencies.get(uri);

    if (dependencies) {
      for (const dependency of dependencies) {
        if (this.getComponent(dependency, SceneReferenceComponent.componentName)) {
          this._loadSceneReference(uri, dependency);
        } else {
          this._reloadScene();
        }
      }
    }
  };

  //

  popScene() {
    const poppedURI = this.sceneInfo.uri;

    this.deselect();

    this.scenes.pop();

    this.sceneInfo = last(this.scenes);
    this.scene = this.sceneInfo.scene;
    this._conflictHandler = this.scene.userData._conflictHandler;
    this.helperScene = this.sceneInfo.helperScene;
    this.helpers = this.sceneInfo.helpers;

    if (poppedURI) {
      const sceneRefComponentName = SceneReferenceComponent.componentName;
      const previousURI = this.getComponentProperty(this._prefabBeingEdited, sceneRefComponentName, "src");
      this.updateComponentProperty(this._prefabBeingEdited, sceneRefComponentName, "src", poppedURI);
      if (previousURI.endsWith(".gltf") || previousURI.endsWith(".glb")) {
        const name = last(poppedURI.split("/"));
        const displayName = this._conflictHandler.addToDuplicateNameCounters(name);
        this._prefabBeingEdited.name = displayName;
      }
    }

    this._prefabBeingEdited = null;

    this.signals.sceneSet.dispatch();
  }

  setSceneURI(uri) {
    this.sceneInfo.uri = uri;
  }

  async editScenePrefab(object, uri) {
    this._prefabBeingEdited = object;
    const scene = await this._loadSceneFromURL(uri);
    return scene;
  }

  _deleteSceneDependencies() {
    const prevDependencies = this.fileDependencies.get(this.sceneInfo.uri);
    if (prevDependencies) {
      prevDependencies.delete(this.scene);
    }
  }

  _resetHelpers() {
    // Have to set these objects before loading the scene since Viewport will manipulate them
    // as it receives signals while the scene is loading.
    this.helperScene = new THREE.Scene();
    this.helpers = {};
  }

  _clearCaches() {
    textureCache.disposeAndClear();
    gltfCache.disposeAndClear();
  }

  _setSceneInfo(scene, uri) {
    this.sceneInfo = {
      uri: uri,
      scene: scene,
      modified: false,
      helperScene: this.helperScene,
      helpers: this.helpers
    };
  }

  loadNewScene() {
    this._deleteSceneDependencies();

    this._resetHelpers();

    this._clearCaches();

    const scene = new THREE.Scene();
    scene.name = "Untitled";

    this._conflictHandler = null;

    this._setSceneInfo(scene, null);
    this.scenes = [this.sceneInfo];

    this._setScene(scene);

    this.signals.sceneModified.dispatch();
    this._createDefaultSceneObjects();

    this.history.clear();
    this.deselect();

    return scene;
  }

  async openScene(uri) {
    this.scenes = [];
    this._clearCaches();
    this._ignoreSceneModification = true;

    const scene = await this._loadSceneFromURL(uri);
    this._ignoreSceneModification = false;

    return scene;
  }

  _setScene(scene) {
    this.scene = scene;
    if (this.scene.userData && this.scene.userData._conflictHandler) {
      this._conflictHandler = this.scene.userData._conflictHandler;
    } else if (!this._conflictHandler) {
      this._conflictHandler = new ConflictHandler();
    }
    this.scene.traverse(object => {
      this.signals.objectAdded.dispatch(object);
    });

    this.signals.sceneSet.dispatch();
  }

  _createDefaultSceneObjects() {
    this._ignoreSceneModification = true;
    this.addUnicomponentNode(
      "Sun",
      "directional-light",
      false,
      {},
      {
        position: { x: 0, y: 10, z: 0 },
        rotation: { x: Math.PI * 0.5, y: Math.PI * (0.5 / 3.0), z: -Math.PI * 0.5 }
      }
    );
    this.addUnicomponentNode("Skybox", "skybox", false);
    this.addUnicomponentNode("Ambient Light", "ambient-light", false, {}, { position: { x: 0, y: 10, z: 0 } });
    this.addUnicomponentNode("Spawn Point", "spawn-point", false);
    this._ignoreSceneModification = false;
  }

  sceneModified() {
    return this.sceneInfo.modified;
  }

  _addDependency(uri, obj) {
    const uriDependencies = this.fileDependencies.get(uri) || new Set();
    uriDependencies.add(obj);
    this.fileDependencies.set(uri, uriDependencies);
  }

  async createPrefabFromGLTF(gltfUrl, destUrl) {
    // Load glTF and throw errors if there are conflicts
    await this._loadGLTF(gltfUrl);

    const prefabDef = {
      entities: {},
      inherits: gltfUrl
    };

    await this.project.writeJSON(destUrl, prefabDef);
  }

  async fixConflictError(error) {
    if (error.type === "import") {
      const originalGLTF = await this.project.readJSON(error.uri);

      if (originalGLTF.nodes) {
        error.handler.updateNodeNames(originalGLTF.nodes);
        await this.project.writeJSON(error.uri, originalGLTF);
      }

      return true;
    }
  }

  async _loadSceneFromURL(uri) {
    this.deselect();

    this._deleteSceneDependencies();

    this._resetHelpers();

    const scene = await this._loadScene(uri, true);
    this._conflictHandler = scene.userData._conflictHandler;

    this._setSceneInfo(scene, uri);
    this.scenes.push(this.sceneInfo);

    this._setScene(scene);

    this._addDependency(uri, scene);

    this.signals.sceneModified.dispatch();

    return scene;
  }

  async _loadGLTF(url) {
    const { scene } = await gltfCache.get(url);

    if (scene === undefined) {
      throw new Error(`Error loading: ${url}. glTF file has no default scene.`);
    }

    if (!scene.name) {
      scene.name = "Scene";
    }

    return scene;
  }

  async _loadScene(uri, isRoot = true, ancestors) {
    let scene;

    const url = new URL(uri, window.location).href;

    if (url.endsWith(".gltf") || url.endsWith(".glb")) {
      scene = await this._loadGLTF(url);

      if (isRoot) {
        scene.userData._inherits = url;
      }

      // Inflate components
      const addComponentPromises = [];

      scene.traverse(async object => {
        const extensions = object.userData.gltfExtensions;
        if (extensions !== undefined) {
          for (const extensionName in extensions) {
            addComponentPromises.push(this._addComponent(object, extensionName, extensions[extensionName], true));
          }
        }

        if (object instanceof THREE.Mesh) {
          addComponentPromises.push(this._addComponent(object, "mesh", null, true));

          const shadowProps = object.userData.components
            ? object.userData.components.shadow
            : { castShadow: true, receiveShadow: true };
          addComponentPromises.push(this._addComponent(object, "shadow", shadowProps, true));

          if (object.material instanceof THREE.MeshStandardMaterial) {
            addComponentPromises.push(this._addComponent(object, "standard-material", null, true));
          }
        }
      });

      await Promise.all(addComponentPromises);

      return scene;
    }

    const sceneResponse = await fetch(url);
    if (!sceneResponse.ok) {
      const error = new SceneLoaderError("Error loading .spoke file", url, "damaged", null);
      throw error;
    }
    const sceneDef = await sceneResponse.json();

    if (isRoot) {
      ancestors = [];
    }

    scene = await this._loadSerializedScene(sceneDef, uri, isRoot, ancestors);
    scene.userData._ancestors = ancestors;

    return scene;
  }

  _resolveFileProps(component, props, basePath) {
    const clonedProps = Object.assign({}, props);

    for (const { name, type } of component.schema) {
      if (type === types.file && clonedProps[name]) {
        clonedProps[name] = new URL(clonedProps[name], basePath).href;
      }
    }

    return clonedProps;
  }

  async _loadSerializedScene(sceneDef, baseURI, isRoot = true, ancestors) {
    let scene;

    const { metadata, inherits, root, entities } = sceneDef;

    const absoluteBaseURL = new URL(baseURI, window.location);
    if (inherits) {
      const inheritedSceneURL = new URL(inherits, absoluteBaseURL).href;
      scene = await this._loadScene(inheritedSceneURL, false, ancestors);

      if (ancestors) {
        ancestors.push(inheritedSceneURL);
      }
      if (isRoot) {
        scene.userData._inherits = inheritedSceneURL;
      }
    } else if (root) {
      scene = new THREE.Scene();
      scene.name = root;
    } else {
      throw new Error("Invalid Scene: Scene does not inherit from another scene or have a root entity.");
    }

    if (metadata) {
      scene.userData.metadata = metadata;
    }

    // init scene conflict status
    if (!scene.userData._conflictHandler) {
      scene.userData._conflictHandler = new ConflictHandler();
      scene.userData._conflictHandler.findDuplicates(scene, 0, 0);
    }

    if (entities) {
      // Sort entities by insertion order (uses parent and index to determine order).
      const sortedEntities = sortEntities(entities);

      const entityComponentPromises = [];
      for (const entityName of sortedEntities) {
        const entity = entities[entityName];

        // Find or create the entity's Object3D
        let entityObj = scene.getObjectByName(entityName);

        if (entityObj === undefined) {
          entityObj = new THREE.Object3D();
          entityObj.name = entityName;
        }

        // Entities defined in the root scene should be saved.
        if (isRoot) {
          entityObj.userData._saveEntity = true;
        }

        // Attach the entity to its parent.
        // An entity doesn't have a parent defined if the entity is loaded in an inherited scene.
        if (entity.parent) {
          let parentObject = scene.getObjectByName(entity.parent);
          if (!parentObject) {
            // parent node got renamed or deleted
            parentObject = new THREE.Object3D();
            parentObject.name = entity.parent;
            parentObject.userData._isMissingRoot = true;
            parentObject.userData._missing = true;
            scene.userData._conflictHandler.setMissingStatus(true);
            scene.add(parentObject);
          } else {
            if (!parentObject.userData._missing) {
              parentObject.userData._isMissingRoot = false;
              parentObject.userData._missing = false;
            }
          }

          entityObj.userData._missing = parentObject.userData._missing;
          entityObj.userData._duplicate = parentObject.userData._duplicate;
          addChildAtIndex(parentObject, entityObj, entity.index);
          // Parents defined in the root scene should be saved.
          if (isRoot) {
            entityObj.userData._saveParent = true;
          }
        }

        // Inflate the entity's components.
        if (Array.isArray(entity.components)) {
          for (const componentDef of entity.components) {
            if (componentDef.src) {
              // Process SaveableComponent
              componentDef.src = new URL(componentDef.src, absoluteBaseURL.href).href;
              const resp = await fetch(componentDef.src);
              let json = {};
              if (resp.ok) {
                json = await resp.json();
              }

              const props = this._resolveFileProps(this.components.get(componentDef.name), json, componentDef.src);

              entityComponentPromises.push(
                this._addComponent(entityObj, componentDef.name, props, !isRoot).then(component => {
                  component.src = componentDef.src;
                  component.srcIsValid = resp.ok;
                })
              );
            } else {
              const props = this._resolveFileProps(
                this.components.get(componentDef.name),
                componentDef.props,
                absoluteBaseURL.href
              );

              entityComponentPromises.push(this._addComponent(entityObj, componentDef.name, props, !isRoot));
            }
          }
        }

        if (entity.staticMode !== undefined) {
          setStaticMode(entityObj, entity.staticMode);

          if (isRoot) {
            setOriginalStaticMode(entityObj, entity.staticMode);
          }
        }
      }
      await Promise.all(entityComponentPromises);
    }
    scene.userData._conflictHandler.findDuplicates(scene, 0, 0);
    return scene;
  }

  async _loadSceneReference(uri, parent) {
    this._removeSceneRefDependency(parent);

    const scene = await this._loadScene(uri, false);
    scene.userData._dontShowInHierarchy = true;
    scene.userData._sceneReference = uri;

    const conflictHandler = scene.userData._conflictHandler;
    if (conflictHandler.getDuplicateStatus()) {
      // auto resolve scene conflicts
      conflictHandler.resolveConflicts(scene);
    }

    scene.traverse(child => {
      child.userData._dontSerialize = true;
      Object.defineProperty(child.userData, "_selectionRoot", { value: parent, configurable: true, enumerable: false });
    });

    this.signals.objectAdded.dispatch(scene);

    parent.add(scene);
    const modified = this.sceneInfo.modified;
    this.signals.sceneGraphChanged.dispatch();
    this.sceneInfo.modified = modified;
    this.signals.sceneModified.dispatch();

    this._addDependency(uri, parent);

    return scene;
  }

  _removeSceneRefDependency(object) {
    const sceneRefComponent = this.getComponent(object, SceneReferenceComponent.componentName);

    if (sceneRefComponent) {
      const dependencies = this.fileDependencies.get(sceneRefComponent.getProperty("src"));

      if (dependencies) {
        dependencies.delete(object);
      }
    }
  }

  async _reloadScene() {
    this._resetHelpers();

    const sceneURI = this.sceneInfo.uri;
    const sceneDef = this._serializeScene(this.scene, sceneURI);
    const scene = await this._loadSerializedScene(sceneDef, sceneURI, true);

    const sceneInfo = this.scenes.find(sceneInfo => sceneInfo.uri === sceneURI);
    sceneInfo.scene = scene;

    this._setScene(scene);

    return scene;
  }

  async saveScene(sceneURI) {
    let newSceneName = decodeURIComponent(getUrlFilename(sceneURI));

    // Edge case: we may already have an object in the scene with this name. Our
    // code assumes all objects in the scene have unique names (including the scene itself)
    // so add a suffix.

    while (this.scene.getObjectByName(newSceneName)) {
      newSceneName += " Scene";
    }

    this.scene.name = newSceneName;

    const serializedScene = this._serializeScene(this.scene, sceneURI || this.sceneInfo.uri);

    this.ignoreNextSceneFileChange = true;

    await this.project.writeJSON(sceneURI, serializedScene);

    const sceneUserData = this.scene.userData;

    // If the previous URI was a gltf, update the ancestors, since we are now dealing with a .scene file.
    if (this.sceneInfo.uri && (this.sceneInfo.uri.endsWith(".gltf") || this.sceneInfo.uri.endsWith(".glb"))) {
      sceneUserData._ancestors = [this.sceneInfo.uri];
    }

    this.setSceneURI(sceneURI);

    this.signals.sceneGraphChanged.dispatch();

    this.sceneInfo.modified = false;

    this.signals.sceneModified.dispatch();
  }

  _serializeScene(scene, scenePath) {
    const entities = {};

    scene.traverse(entityObject => {
      let parent;
      let index;
      let components;
      let staticMode;

      if (entityObject.userData._dontSerialize) {
        return;
      }

      // Serialize the parent and index if _saveParent is set.
      if (entityObject.userData._saveParent) {
        parent = entityObject.parent.name;

        const parentIndex = entityObject.parent.children.indexOf(entityObject);

        if (parentIndex === -1) {
          throw new Error("Entity not found in parent.");
        }

        index = parentIndex;
      }

      // Serialize all components with shouldSave set.
      const entityComponents = entityObject.userData._components;

      if (Array.isArray(entityComponents)) {
        for (const component of entityComponents) {
          if (component.shouldSave) {
            if (components === undefined) {
              components = [];
            }

            if (component.src) {
              // Serialize SaveableComponent
              const src = absoluteToRelativeURL(scenePath, component.src);

              components.push({
                name: component.name,
                src
              });
            } else if (component.serialize) {
              const props = component.serialize(scenePath);

              components.push({
                name: component.name,
                props
              });
            }
          }
        }
      }

      const curStaticMode = getStaticMode(entityObject);
      const originalStaticMode = getOriginalStaticMode(entityObject);

      if (curStaticMode !== originalStaticMode) {
        staticMode = curStaticMode;
      }

      const saveEntity = entityObject.userData._saveEntity;

      if (parent !== undefined || components !== undefined || staticMode !== undefined || saveEntity) {
        entities[entityObject.name] = {
          parent,
          index,
          staticMode,
          components
        };
      }
    });

    const metadata = this.getSceneMetadata();

    const serializedScene = {
      metadata,
      entities
    };

    if (scene.userData._inherits) {
      serializedScene.inherits = absoluteToRelativeURL(scenePath, scene.userData._inherits);
    } else {
      serializedScene.root = scene.name;
    }

    return serializedScene;
  }

  async generateNavMesh() {
    const geometries = [];

    this.scene.traverse(node => {
      if (!node.isMesh) return;
      if (node instanceof THREE.Sky) return;
      if (node.userData._dontExport) return;

      let geometry = node.geometry;
      let attributes = geometry.attributes;

      if (!geometry.isBufferGeometry) {
        geometry = new THREE.BufferGeometry().fromGeometry(geometry);
        attributes = geometry.attributes;
      }

      // Skip geometry without 3D position data, like text.
      if (!attributes.position || attributes.position.itemSize !== 3) return;

      if (geometry.index) geometry = geometry.toNonIndexed();

      const cloneGeometry = new THREE.BufferGeometry();
      cloneGeometry.addAttribute("position", geometry.attributes.position.clone());
      cloneGeometry.applyMatrix(node.matrixWorld);
      geometry = cloneGeometry;

      geometries.push(geometry);
    });

    if (!geometries.length) return;

    const geometry = THREE.BufferGeometryUtils.mergeBufferGeometries(geometries);

    const flippedGeometry = geometry.clone();

    const positions = flippedGeometry.attributes.position.array;
    for (let i = 0; i < positions.length; i += 9) {
      const x0 = positions[i];
      const y0 = positions[i + 1];
      const z0 = positions[i + 2];
      const offset = 6;
      positions[i] = positions[i + offset];
      positions[i + 1] = positions[i + offset + 1];
      positions[i + 2] = positions[i + offset + 2];
      positions[i + offset] = x0;
      positions[i + offset + 1] = y0;
      positions[i + offset + 2] = z0;
    }

    const finalGeo = THREE.BufferGeometryUtils.mergeBufferGeometries([geometry, flippedGeometry]);

    const position = finalGeo.attributes.position.array;
    const index = new Uint32Array(position.length / 3);
    for (let i = 0; i < index.length; i++) {
      index[i] = i + 1;
    }

    const box = new THREE.Box3().setFromBufferAttribute(finalGeo.attributes.position);
    const size = new THREE.Vector3();
    box.getSize(size);
    if (Math.max(size.x, size.y, size.z) > 2000) {
      throw new Error(`Scene is too large (${size.x} x ${size.y} x ${size.z}) to generate a nav mesh.`);
    }
    const area = size.x * size.z;
    // Tuned to produce cell sizes from ~0.5 to ~1.5 for areas from ~200 to ~350,000.
    const cellSize = Math.pow(area, 1 / 3) / 50;
    const { navPosition, navIndex } = await this.project.generateNavMesh(position, index, cellSize);

    const navGeo = new THREE.BufferGeometry();
    navGeo.setIndex(navIndex);
    navGeo.addAttribute("position", new THREE.Float32BufferAttribute(navPosition, 3));

    const navMesh = new THREE.Mesh(
      navGeo,
      new THREE.MeshLambertMaterial({
        color: 0x0000ff
      })
    );

    const exporter = new THREE.GLTFExporter();
    const glb = await new Promise((resolve, reject) => exporter.parse(navMesh, resolve, reject, { mode: "glb" }));
    const path = await this.project.writeGeneratedBlob(`${navMesh.uuid}.glb`, glb);

    const navNode = new THREE.Object3D();
    navNode.name = "Nav Mesh";
    await this._addComponent(navNode, "gltf-model", { src: path });
    this._addComponent(navNode, "visible", { visible: false });
    this._addComponent(navNode, "nav-mesh");
    this._addComponent(navNode, "heightfield");

    this.addObject(navNode);
  }

  async exportScene(outputPath, glb) {
    const scene = this.scene;
    const clonedScene = scene.clone();

    computeAndSetStaticModes(clonedScene);

    const meshesToCombine = [];

    // First pass at scene optimization.
    clonedScene.traverse(object => {
      // Mark objects with meshes for merging
      const curShadowComponent = ShadowComponent.getComponent(object);
      const curMaterialComponent = StandardMaterialComponent.getComponent(object);

      if (isStatic(object) && curShadowComponent && curMaterialComponent) {
        let foundMaterial = false;

        for (const { shadowComponent, materialComponent, meshes } of meshesToCombine) {
          if (
            shallowEquals(materialComponent.props, curMaterialComponent.props) &&
            shallowEquals(shadowComponent.props, curShadowComponent.props)
          ) {
            meshes.push(object);
            foundMaterial = true;
            break;
          }
        }

        if (!foundMaterial) {
          meshesToCombine.push({
            shadowComponent: curShadowComponent,
            materialComponent: curMaterialComponent,
            meshes: [object]
          });
        }
      }

      // Remove objects marked as _dontExport
      for (const child of object.children) {
        if (child.userData._dontExport) {
          object.remove(child);
          return;
        }
      }
    });

    // Combine meshes and add to scene.
    for (const { meshes } of meshesToCombine) {
      if (meshes.length > 1) {
        const bufferGeometries = [];

        for (const mesh of meshes) {
          // Clone buffer geometry in case it is re-used across meshes with different materials.
          const clonedBufferGeometry = mesh.geometry.clone();
          clonedBufferGeometry.applyMatrix(mesh.matrixWorld);
          bufferGeometries.push(clonedBufferGeometry);
        }

        const originalMesh = meshes[0];

        const combinedGeometry = THREE.BufferGeometryUtils.mergeBufferGeometries(bufferGeometries);
        delete combinedGeometry.userData.mergedUserData;
        const combinedMesh = new THREE.Mesh(combinedGeometry, originalMesh.material);
        combinedMesh.name = "CombinedMesh";
        combinedMesh.receiveShadow = originalMesh.receiveShadow;
        combinedMesh.castShadow = originalMesh.castShadow;

        clonedScene.add(combinedMesh);

        for (const mesh of meshes) {
          const meshIndex = mesh.parent.children.indexOf(mesh);
          const parent = mesh.parent;
          mesh.parent.remove(mesh);
          const replacementObj = new THREE.Object3D();
          replacementObj.copy(mesh);
          replacementObj.children = mesh.children;

          addChildAtIndex(parent, replacementObj, meshIndex);
        }
      }
    }

    const componentsToExport = Components.filter(c => !c.dontExportProps).map(component => component.componentName);

    // Second pass at scene optimization.
    clonedScene.traverse(object => {
      const userData = object.userData;

      // Move component data to userData.components
      if (userData._components) {
        for (const component of userData._components) {
          if (componentsToExport.includes(component.name)) {
            if (userData.components === undefined) {
              userData.components = {};
            }

            userData.components[component.name] = component.props;
          }
        }
      }

      // Add shadow component to meshes with non-default values.
      if (object.isMesh && (object.castShadow || object.receiveShadow)) {
        if (!object.userData.components) {
          object.userData.components = {};
        }

        object.userData.components.shadow = {
          castShadow: object.castShadow,
          receiveShadow: object.receiveShadow
        };
      }
    });

    function hasExtrasOrExtensions(object) {
      const userData = object.userData;

      for (const key in userData) {
        if (userData.hasOwnProperty(key) && !key.startsWith("_")) {
          return true;
        }
      }

      return false;
    }

    function removeUnusedObjects(object) {
      let canBeRemoved = !!object.parent;

      for (const child of object.children.slice(0)) {
        if (!removeUnusedObjects(child)) {
          canBeRemoved = false;
        }
      }

      const shouldRemove =
        canBeRemoved &&
        (object.constructor === THREE.Object3D || object.constructor === THREE.Scene) &&
        object.children.length === 0 &&
        isStatic(object) &&
        !hasExtrasOrExtensions(object);

      if (canBeRemoved && shouldRemove) {
        object.parent.remove(object);
        return true;
      }

      return false;
    }

    removeUnusedObjects(clonedScene);

    clonedScene.traverse(({ userData }) => {
      // Remove editor data.
      for (const key in userData) {
        if (userData.hasOwnProperty(key) && key.startsWith("_")) {
          delete userData[key];
        }
      }
    });

    const exporter = new THREE.GLTFExporter();

    // TODO: export animations
    const chunks = await new Promise((resolve, reject) => {
      exporter.parseChunks(clonedScene, resolve, reject, {
        mode: glb ? "glb" : "gltf",
        onlyVisible: false
      });
    });

    if (!glb) {
      const bufferDefs = chunks.json.buffers;

      if (bufferDefs && bufferDefs.length > 0 && bufferDefs[0].uri === undefined) {
        bufferDefs[0].uri = clonedScene.name + ".bin";
      }
    }

    // De-duplicate images.

    const imageDefs = chunks.json.images;

    if (imageDefs && imageDefs.length > 0) {
      // Map containing imageProp -> newIndex
      const uniqueImageProps = new Map();
      // Map containing oldIndex -> newIndex
      const imageIndexMap = new Map();
      // Array containing unique imageDefs
      const uniqueImageDefs = [];
      // Array containing unique image blobs
      const uniqueImages = [];

      for (const [index, imageDef] of imageDefs.entries()) {
        const imageProp = imageDef.uri === undefined ? imageDef.bufferView : imageDef.uri;
        let newIndex = uniqueImageProps.get(imageProp);

        if (newIndex === undefined) {
          newIndex = uniqueImageDefs.push(imageDef) - 1;
          uniqueImageProps.set(imageProp, newIndex);
          uniqueImages.push(chunks.images[index]);
        }

        imageIndexMap.set(index, newIndex);
      }

      chunks.json.images = uniqueImageDefs;
      chunks.images = uniqueImages;

      for (const textureDef of chunks.json.textures) {
        textureDef.source = imageIndexMap.get(textureDef.source);
      }
    }

    if (glb) {
      const glbBlob = await new Promise((resolve, reject) => exporter.createGLBBlob(chunks, resolve, reject));
      await this.project.writeBlob(outputPath, glbBlob);
    } else {
      // Export current editor scene using THREE.GLTFExporter
      const { json, buffers, images } = chunks;

      // Ensure the output directory exists
      await this.project.mkdir(outputPath);

      // Write the .gltf file
      const gltfPath = outputPath + "/" + scene.name + ".gltf";
      await this.project.writeJSON(gltfPath, json);

      // Write .bin files
      for (const [index, buffer] of buffers.entries()) {
        if (buffer !== undefined) {
          const bufferName = json.buffers[index].uri;
          await this.project.writeBlob(outputPath + "/" + bufferName, buffer);
        }
      }

      // Write image files
      for (const [index, image] of images.entries()) {
        if (image !== undefined) {
          const imageName = json.images[index].uri;
          await this.project.writeBlob(outputPath + "/" + imageName, image);
        }
      }
    }
  }

  async extendScene(inheritedURI) {
    const extendSceneDef = {
      entities: {},
      inherits: inheritedURI
    };

    this.deselect();
    this._deleteSceneDependencies();
    this._resetHelpers();
    this._clearCaches();

    const ancestors = [];
    const scene = await this._loadSerializedScene(extendSceneDef, inheritedURI, true, ancestors);

    this._setSceneInfo(scene, null);
    this.scenes = [this.sceneInfo];
    this._setScene(scene);
    this._addDependency(inheritedURI, scene);

    this.signals.sceneModified.dispatch();

    return scene;
  }
  //

  addSceneReferenceNode(name, url) {
    if (url === this.sceneInfo.uri) {
      throw new Error("Scene cannot be added to itself.");
    }

    const object = new THREE.Object3D();
    object.name = name;
    setStaticMode(object, StaticModes.Static);
    this.addObject(object);
    this._addComponent(object, "scene-reference", { src: url });
    this.select(object);
  }

  addUnicomponentNode(name, componentName, includeInHistory = true, properties = {}, transform = {}) {
    const object = new THREE.Object3D();
    object.name = name;
    setStaticMode(object, StaticModes.Static);

    if (includeInHistory) {
      const componentSetters = [];

      for (const [property, value] of Object.entries(properties)) {
        componentSetters.push(new SetComponentPropertyCommand(object, componentName, property, value));
      }

      for (const [property, value] of Object.entries(transform)) {
        componentSetters.push(new SetComponentPropertyCommand(object, "transform", property, value));
      }

      this.execute(
        new MultiCmdsCommand([
          new AddObjectCommand(object, this.scene),
          new AddComponentCommand(object, componentName),
          ...componentSetters
        ])
      );
    } else {
      this.addObject(object, this.scene);
      this._addComponent(object, componentName, properties);
      this._addComponent(object, "transform", transform);
    }

    this.select(object);
  }

  async addGLTFModelNode(name, uri) {
    const attribution = await this.project.getImportAttribution(uri);
    this.addUnicomponentNode(name, "gltf-model", true, { src: uri, attribution });
  }

  async importGLTFIntoModelNode(url) {
    const { uri: importedUri, name } = await this.project.import(url);
    this.addGLTFModelNode(name || "Model", importedUri);
  }

  createNode(name, parent) {
    const object = new THREE.Object3D();
    object.name = name;
    this.execute(new AddObjectCommand(object, parent));
  }

  addObject(object, parent) {
    this._addComponent(object, "transform");

    object.userData._saveParent = true;

    object.traverse(child => {
      child.name = this._conflictHandler.addToDuplicateNameCounters(child.name);
      this.addHelper(child, object);
    });

    if (parent !== undefined) {
      parent.add(object);
    } else {
      this.scene.add(object);
    }

    this.signals.objectAdded.dispatch(object);
    this.signals.sceneGraphChanged.dispatch();
  }

  moveObject(object, parent, before) {
    this.execute(new MoveObjectCommand(object, parent, before));
  }

  removeObject(object) {
    if (object.parent === null) return; // avoid deleting the camera or scene

    object.traverse(child => {
      this.removeHelper(child);
      this._removeSceneRefDependency(child);
    });

    object.parent.remove(object);
    this._conflictHandler.removeFromDuplicateNameCounters(object.name);

    this.signals.objectRemoved.dispatch(object);
    this.signals.sceneGraphChanged.dispatch();
  }

  //

  addHelper(object, selectionRoot) {
    if (this.helpers[selectionRoot.id]) return;
    let helper;

    if (object instanceof THREE.Camera) {
      helper = new THREE.CameraHelper(object);
    } else if (object instanceof THREE.PointLight) {
      helper = new THREE.PointLightHelper(object, 1);
    } else if (object instanceof THREE.DirectionalLight && object.name !== "_defaultDirectionalLight") {
      helper = new SpokeDirectionalLightHelper(object, 1);
    } else if (object instanceof THREE.SpotLight) {
      helper = new THREE.SpotLightHelper(object);
    } else if (object instanceof THREE.HemisphereLight) {
      helper = new SpokeHemisphereLightHelper(object, 1);
    } else if (object instanceof THREE.SkinnedMesh) {
      helper = new THREE.SkeletonHelper(object);
    } else {
      // no helper for this object type
      return;
    }

    this.helperScene.add(helper);
    this.helpers[selectionRoot.id] = helper;

    this.signals.helperAdded.dispatch(helper);
  }

  removeHelper(object) {
    if (this.helpers[object.id] !== undefined) {
      const helper = this.helpers[object.id];
      helper.parent.remove(helper);

      delete this.helpers[object.id];

      this.signals.helperRemoved.dispatch(helper);
    }
  }

  //

  registerComponent(componentClass) {
    const { componentName } = componentClass;

    if (this.components.has(componentName)) {
      throw new Error(`${componentName} already registered`);
    }

    this.components.set(componentName, componentClass);
  }

  addComponent(object, componentName) {
    this.execute(new AddComponentCommand(object, componentName));
  }

  async updateGLTFModelComponent(object) {
    const component = GLTFModelComponent.getComponent(object);

    if (!component.props.src) {
      return;
    }

    try {
      const scene = await this._loadGLTF(component.props.src);

      scene.traverse(child => {
        child.userData._dontSerialize = true;
        this.setHidden(child, true);
        Object.defineProperty(child.userData, "_selectionRoot", {
          value: object,
          configurable: true,
          enumerable: false
        });
      });

      if (component._object) {
        object.remove(component._object);
      }

      object.add(scene);
      component._object = scene;
      this.signals.objectChanged.dispatch(object);
    } catch (e) {
      console.error("Failed to load glTF", e);

      this.signals.editorError.dispatch(e);

      if (component.propValidation.src !== false) {
        component.propValidation.src = false;
        this.signals.objectChanged.dispatch(object);
      }
    }
  }

  _addComponent = async (object, componentName, props, skipSave) => {
    try {
      const componentClass = this.components.get(componentName);
      let component;

      if (componentClass) {
        if (componentName === GLTFModelComponent.componentName && props && props.src) {
          component = await this.components.get(componentName).inflate(object, props);
          await this.updateGLTFModelComponent(object);
        }

        if (componentName === SceneReferenceComponent.componentName && props && props.src) {
          if (props.src === this.sceneInfo.uri) {
            throw new Error("Cannot add circular scene reference");
          }

          component = await this.components.get(componentName).inflate(object, props);

          await this._loadSceneReference(props.src, object)
            .then(() => {
              if (component.propValidation.src !== true) {
                component.propValidation.src = true;
                this.signals.objectChanged.dispatch(object);
              }
            })
            .catch(e => {
              console.error("Failed to loadSceneReference", e);
              if (component.propValidation.src !== false) {
                component.propValidation.src = false;
                this.signals.objectChanged.dispatch(object);
              }
            });
        } else {
          component = await this.components.get(componentName).inflate(object, props);
        }
      } else {
        component = {
          name: componentName,
          props
        };

        if (object.userData._components === undefined) {
          object.userData._components = [];
        }

        object.userData._components.push(component);
      }

      component.shouldSave = !skipSave;

      object.traverse(child => {
        this.addHelper(child, object);
      });

      return component;
    } catch (e) {
      console.error("Error adding component", e);
      throw e;
    }
  };

  removeComponent(object, componentName) {
    this.execute(new RemoveComponentCommand(object, componentName));
  }

  _removeComponent(object, componentName) {
    const componentClass = this.components.get(componentName);

    if (componentClass) {
      if (componentName === SceneReferenceComponent.componentName) {
        this._removeSceneRefDependency(object);
      }

      componentClass.deflate(object);
    } else {
      if (object.userData._components === undefined) {
        return;
      }

      const index = object.userData._components.findIndex(({ name }) => name === componentName);
      if (index === -1) {
        throw new Error(`Component "${componentName}" does not exist on ${object}`);
      }
      object.userData._components.splice(index, 1);
    }
    this.signals.objectChanged.dispatch(object);
  }

  getComponent(object, componentName) {
    if (this.components.has(componentName)) {
      return this.components.get(componentName).getComponent(object);
    } else {
      return object.userData._components.find(({ name }) => name === componentName);
    }
  }

  getComponentProperty(object, componentName, propertyName) {
    if (this.components.has(componentName)) {
      const component = this.getComponent(object, componentName);
      if (!component) return null;
      return component.getProperty(propertyName);
    } else {
      return this.getComponent(object, componentName)[propertyName];
    }
  }

  _removeChildren(object) {
    const currentChildren = object.children.slice(0);
    this.signals.sceneGraphChanged.active = false;
    for (const child of currentChildren) {
      this.removeObject(child);
    }
    this.signals.sceneGraphChanged.active = true;
    this.signals.sceneGraphChanged.dispatch();
  }

  setComponentProperty(object, componentName, propertyName, value) {
    this.execute(new SetComponentPropertyCommand(object, componentName, propertyName, value));

    const component = this.getComponent(object, componentName);

    if (component instanceof SaveableComponent) {
      component.modified = true;
    }
  }

  updateComponentProperty(object, componentName, propertyName, value) {
    const component = this.getComponent(object, componentName);

    if (this.components.has(componentName)) {
      if (componentName === GLTFModelComponent.componentName && propertyName === "src") {
        component.updateProperty(propertyName, value);
        this.updateGLTFModelComponent(object);
      }

      if (componentName === SceneReferenceComponent.componentName && propertyName === "src") {
        component.updateProperty(propertyName, value);
        this._removeChildren(object);
        this._loadSceneReference(component.props.src, object)
          .then(() => {
            this.deselect();
            this.select(object);
            if (component.propValidation.src !== true) {
              component.propValidation.src = true;
              this.signals.objectChanged.dispatch(object);
            }
          })
          .catch(() => {
            if (component.propValidation.src !== false) {
              component.propValidation.src = false;
              this.signals.objectChanged.dispatch(object);
            }
          });
      } else {
        component.updateProperty(propertyName, value).then(() => {
          this.signals.objectChanged.dispatch(object);
        });
      }
    } else {
      component[propertyName] = value;
    }
  }

  clearSceneMetadata() {
    delete this.scene.userData._metadata;
  }

  setSceneMetadata(newMetadata) {
    const existingMetadata = this.scene.userData._metadata || {};
    this.scene.userData._metadata = Object.assign(existingMetadata, newMetadata);
  }

  getSceneMetadata() {
    return this.scene.userData._metadata || {};
  }

  async loadComponent(object, componentName, src) {
    const component = this.getComponent(object, componentName);
    component.src = src;
    component.srcIsValid = true;
    component.shouldSave = true;
    component.modified = false;

    const absoluteAssetURL = new URL(component.src, window.location).href;
    let props = await this.project.readJSON(component.src);
    props = this._resolveFileProps(component, props, absoluteAssetURL);

    await component.constructor.inflate(object, props);
    this.signals.objectChanged.dispatch(object);
  }

  async saveComponent(object, componentName) {
    const component = this.getComponent(object, componentName);
    const props = component.serialize(component.src);
    await this.project.writeJSON(component.src, props);
    component.modified = false;
    this.signals.objectChanged.dispatch(object);
  }

  async saveComponentAs(object, componentName, src) {
    const component = this.getComponent(object, componentName);
    component.src = src;
    component.srcIsValid = true;
    component.shouldSave = true;
    await this.project.writeJSON(component.src, component.props);
    component.modified = false;
    this.signals.objectChanged.dispatch(object);
  }

  setTransformMode(mode) {
    this.signals.transformModeChanged.dispatch(mode);
  }

  setStaticMode(object, mode) {
    setStaticMode(object, mode);
    this.signals.objectChanged.dispatch(object);
  }

  getStaticMode(object) {
    return getStaticMode(object);
  }

  computeStaticMode(object) {
    return computeStaticMode(object);
  }

  setObjectName(object, value) {
    const handler = this._conflictHandler;
    if (handler.isUniqueObjectName(value)) {
      const prevName = object.name;
      handler.addToDuplicateNameCounters(value);
      object.name = value;
      handler.removeFromDuplicateNameCounters(prevName);
    } else {
      this.signals.objectChanged.dispatch(object);
      throw new ConflictError("rename error", "rename", this.sceneInfo.uri, handler);
    }
  }

  setHidden(object, value) {
    return (object.userData._dontShowInHierarchy = value);
  }

  isHidden(object) {
    return !!object.userData._dontShowInHierarchy;
  }

  setCollapsed(object, value) {
    return (object.userData._collapsed = value);
  }

  isCollapsed(object) {
    return !!object.userData._collapsed;
  }

  getNodeHierarchy() {
    const scene = this.scene;
    const handler = scene.userData._conflictHandler;

    if (handler) {
      const list = handler.checkResolvedMissingRoot(scene);

      for (const item of list) {
        this.removeObject(item);
      }

      handler.updateNodesMissingStatus(scene);
      handler.updateNodesDuplicateStatus(scene);
    }

    const buildNode = object => {
      const collapsed = this.isCollapsed(object);

      const node = {
        object,
        collapsed
      };

      if (object.children.length !== 0) {
        node.children = object.children.filter(child => !this.isHidden(child)).map(child => buildNode(child));
      }

      return node;
    };

    return buildNode(scene);
  }

  //

  getObjectMaterial(object, slot) {
    let material = object.material;

    if (Array.isArray(material)) {
      material = material[slot];
    }

    return material;
  }

  setObjectMaterial(object, slot, newMaterial) {
    if (Array.isArray(object.material)) {
      object.material[slot] = newMaterial;
    } else {
      object.material = newMaterial;
    }
  }

  //

  select(object) {
    if (this.selected === object) return;

    this.selected = object;

    this.signals.objectSelected.dispatch(object);
  }

  selectById(id) {
    if (id === this.scene.id) {
      this.select(this.scene);
      return;
    }

    if (id === this.camera.id) {
      this.select(this.camera);
      return;
    }

    this.select(this.scene.getObjectById(id, true));
  }

  selectByUuid(uuid) {
    const scope = this;

    this.scene.traverse(function(child) {
      if (child.uuid === uuid) {
        scope.select(child);
      }
    });
  }

  findFirstWithComponent(componentName) {
    let result = null;

    this.scene.traverse(child => {
      if (result) return;
      if (!this.getComponent(child, componentName)) return;
      result = child;
    });

    return result;
  }

  deselect() {
    this.select(null);
  }

  focus(object) {
    this.signals.objectFocused.dispatch(object);
  }

  focusSelection() {
    if (this.selected == null) return;
    this.focus(this.selected);
  }

  focusById(id) {
    this.focus(this.scene.getObjectById(id, true));
  }

  deleteObject(object) {
    const objectName = object.name;
    this.execute(new RemoveObjectCommand(object));
    this._conflictHandler.removeFromDuplicateNameCounters(objectName);
  }

  deleteSelectedObject() {
    if (this.selected && this.selected.parent) {
      this.deleteObject(this.selected);
      return true;
    }
    return false;
  }

  _cloneAndInflate(object, root) {
    const clone = object.clone(false);
    if (object.userData._components) {
      clone.userData._components = [];

      for (const component of object.userData._components) {
        this._addComponent(clone, component.name, component.props);
      }
    }
    if (!root) root = clone;
    for (const child of object.children) {
      if (child.userData._inflated) continue;
      const childClone = this._cloneAndInflate(child, root);
      clone.add(childClone);
      Object.defineProperty(childClone.userData, "_selectionRoot", {
        value: root,
        configurable: true,
        enumerable: false
      });
    }
    return clone;
  }

  duplicateObject(object) {
    const clone = this._cloneAndInflate(object);
    this.execute(new AddObjectCommand(clone, object.parent));
  }

  duplicateSelectedObject() {
    if (this.selected && this.selected.parent) {
      this.duplicateObject(this.selected);
      return true;
    }
    return false;
  }

  objectByUuid(uuid) {
    return this.scene.getObjectByProperty("uuid", uuid, true);
  }

  execute(cmd, optionalName) {
    this.history.execute(cmd, optionalName);
  }

  undo() {
    this.history.undo();
  }

  redo() {
    this.history.redo();
  }

  getSceneAttribution() {
    const attributions = new Set();
    this.scene.traverse(obj => {
      const gltfModelComponent = GLTFModelComponent.getComponent(obj);
      if (!gltfModelComponent) return;
      attributions.add(gltfModelComponent.getProperty("attribution"));
    });
    return Array.from(attributions).join("\n");
  }

  async takeScreenshot() {
    return await this.viewports[0].takeScreenshot();
  }

<<<<<<< HEAD
  async publishScene(sceneId, screenshotBlob) {
=======
  async publishScene(name, description, screenshotBlob, attribution) {
>>>>>>> 5d6d9266
    await this.project.mkdir(this.project.getAbsoluteURI("generated"));

    const { name, description } = this.getSceneMetadata();
    const screenshotUri = this.project.getAbsoluteURI(`generated/${uuid()}.png`);
    await this.project.writeBlob(screenshotUri, screenshotBlob);
    const { id: screenshotId, token: screenshotToken } = await this.project.uploadAndDelete(screenshotUri);

    const glbUri = this.project.getAbsoluteURI(`generated/${uuid()}.glb`);
    await this.exportScene(glbUri, true);
    const { id: glbId, token: glbToken } = await this.project.uploadAndDelete(glbUri);

    const res = await this.project.createOrUpdateScene(
      sceneId,
      screenshotId,
      screenshotToken,
      glbId,
      glbToken,
      name,
      description,
      attribution
    );
    console.log(res);

    return { sceneUrl: res.url, sceneId: res.sceneId };
  }

  async _debugVerifyAuth(url) {
    const params = new URLSearchParams(url);
    const topic = params.get("auth_topic");
    const token = params.get("auth_token");
    const reticulumServer = process.env.RETICULUM_SERVER;
    const socketUrl = `wss://${reticulumServer}/socket`;
    const socket = new Socket(socketUrl, { params: { session_id: uuid() } });
    socket.connect();
    const channel = socket.channel(topic);
    await new Promise((resolve, reject) =>
      channel
        .join()
        .receive("ok", resolve)
        .receive("error", reject)
    );
    channel.push("auth_verified", { token });
  }

  async startAuthentication(email) {
    const reticulumServer = process.env.RETICULUM_SERVER;
    const socketUrl = `wss://${reticulumServer}/socket`;
    const socket = new Socket(socketUrl, { params: { session_id: uuid() } });
    socket.connect();
    const channel = socket.channel(`auth:${uuid()}`);
    await new Promise((resolve, reject) =>
      channel
        .join()
        .receive("ok", resolve)
        .receive("error", reject)
    );

    const authComplete = new Promise(resolve =>
      channel.on("auth_credentials", async ({ credentials }) => {
        await fetch("/api/credentials", {
          method: "POST",
          headers: { "content-type": "application/json" },
          body: JSON.stringify({ credentials })
        });
        resolve();
      })
    );

    channel.push("auth_request", { email, origin: "spoke" });

    return { authComplete };
  }

  async authenticated() {
    return await fetch("/api/authenticated").then(r => r.ok);
  }
}<|MERGE_RESOLUTION|>--- conflicted
+++ resolved
@@ -1784,11 +1784,7 @@
     return await this.viewports[0].takeScreenshot();
   }
 
-<<<<<<< HEAD
-  async publishScene(sceneId, screenshotBlob) {
-=======
-  async publishScene(name, description, screenshotBlob, attribution) {
->>>>>>> 5d6d9266
+  async publishScene(sceneId, screenshotBlob, attribution) {
     await this.project.mkdir(this.project.getAbsoluteURI("generated"));
 
     const { name, description } = this.getSceneMetadata();
