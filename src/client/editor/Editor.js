import signals from "signals";

import THREE from "../vendor/three";
import History from "./History";
import Storage from "./Storage";
import Viewport from "./Viewport";
import RemoveObjectCommand from "./commands/RemoveObjectCommand";
import AddObjectCommand from "./commands/AddObjectCommand";
<<<<<<< HEAD
import { Components } from "./components";
import SceneReferenceComponent from "./components/SceneReferenceComponent";
import { loadScene, loadSerializedScene, serializeScene } from "./SceneLoader";
import DirectionalLightComponent from "./components/DirectionalLightComponent";
=======
import { loadScene } from "./SceneLoader";
>>>>>>> 88ab1c77

/**
 * @author mrdoob / http://mrdoob.com/
 */

export default class Editor {
  constructor() {
    this.DEFAULT_CAMERA = new THREE.PerspectiveCamera(50, 1, 0.01, 1000);
    this.DEFAULT_CAMERA.name = "Camera";
    this.DEFAULT_CAMERA.position.set(0, 5, 10);
    this.DEFAULT_CAMERA.lookAt(new THREE.Vector3());

    const Signal = signals.Signal;

    this.signals = {
      // script

      editScript: new Signal(),

      // player

      startPlayer: new Signal(),
      stopPlayer: new Signal(),

      // actions

      showModal: new Signal(),

      openScene: new Signal(),

      // notifications

      editorCleared: new Signal(),

      savingStarted: new Signal(),
      savingFinished: new Signal(),

      themeChanged: new Signal(),

      deleteSelectedObject: new Signal(),

      transformModeChanged: new Signal(),
      snapToggled: new Signal(),
      spaceChanged: new Signal(),
      viewportInitialized: new Signal(),
      rendererChanged: new Signal(),

      sceneBackgroundChanged: new Signal(),
      sceneFogChanged: new Signal(),
      sceneGraphChanged: new Signal(),
      sceneSet: new Signal(),

      cameraChanged: new Signal(),

      geometryChanged: new Signal(),

      objectSelected: new Signal(),
      objectFocused: new Signal(),

      objectAdded: new Signal(),
      objectChanged: new Signal(),
      objectRemoved: new Signal(),

      helperAdded: new Signal(),
      helperRemoved: new Signal(),

      materialChanged: new Signal(),

      scriptAdded: new Signal(),
      scriptChanged: new Signal(),
      scriptRemoved: new Signal(),

      windowResize: new Signal(),

      showGridChanged: new Signal(),
      refreshSidebarObject3D: new Signal(),
      historyChanged: new Signal(),

      fileChanged: new Signal()
    };

    this.history = new History(this);
    this.storage = new Storage();

    this.camera = this.DEFAULT_CAMERA.clone();

    this.openFile = null;

    this.breadCrumbs = [];

    this.sceneURI = null;
    this.scene = new THREE.Scene();
    this.scene.name = "Scene";
    this.scene.background = new THREE.Color(0xaaaaaa);

    this.sceneHelpers = new THREE.Scene();

    this.object = {};
    this.geometries = {};
    this.materials = {};
    this.textures = {};
    this.scripts = {};

    this.selected = null;
    this.helpers = {};

    this.viewport = null;

    this.components = new Map();

    for (const componentClass of Components) {
      this.registerComponent(componentClass);
    }

    this.fileDependencies = new Map();

    this.initNewScene();

    this.signals.fileChanged.add(this.onFileChanged);
  }

  onWindowResize = () => {
    this.signals.windowResize.dispatch();
  };

  onFileChanged = url => {
    const dependencies = this.fileDependencies.get(url);

    if (dependencies) {
      for (const dependency of dependencies) {
        if (this.getComponent(dependency, SceneReferenceComponent.componentName)) {
          this.loadSceneReference(url, dependency);
        } else {
          this.reloadScene();
        }
      }
    }
  };

  setTheme(value) {
    document.getElementById("theme").href = value;

    this.signals.themeChanged.dispatch(value);
  }

  createRenderer(canvas) {
    this.canvas = canvas;

    const renderer = new THREE.WebGLRenderer({
      canvas
    });
    renderer.shadowMap.enabled = true;

    this.viewport = new Viewport(this);
    this.signals.viewportInitialized.dispatch(this.viewport);

    this.signals.rendererChanged.dispatch(renderer);
  }

  //

  _updateBreadCrumb(breadCrumb) {
    const uriParts = this.sceneURI.split("/");
    breadCrumb.name = uriParts[uriParts.length - 1];
    breadCrumb.uri = this.sceneURI;
  }

  setSceneURI(uri) {
    this.sceneURI = uri;
    if (this.breadCrumbs.length === 0) {
      this.breadCrumbs.push({});
    }
    this._updateBreadCrumb(this.breadCrumbs[this.breadCrumbs.length - 1]);
  }

  _loadScene(url) {
    return loadScene(url, this.gltfComponents, true).then(scene => {
      this.breadCrumbs.push({});
      this.setSceneURI(url);
      this.setScene(scene);
      return scene;
    });
  }

  openScene(url) {
    this.breadCrumbs = [];
    return this._loadScene(url);
  }

  setScene(scene) {
    this.scene.uuid = scene.uuid;
    this.scene.name = scene.name;

    if (scene.background !== null) this.scene.background = scene.background.clone();
    if (scene.fog !== null) this.scene.fog = scene.fog.clone();

    this.scene.userData = JSON.parse(JSON.stringify(scene.userData));

    // avoid render per object

    this.signals.sceneGraphChanged.active = false;

    while (this.scene.children.length > 0) {
      this.removeObject(this.scene.children[0]);
    }

    while (scene.children.length > 0) {
      this.addObject(scene.children[0]);
    }

    this.signals.sceneGraphChanged.active = true;

    this.signals.sceneSet.dispatch();
  }

<<<<<<< HEAD
  initNewScene() {
    this.addComponent(this.scene, DirectionalLightComponent.componentName);

    this.scene.traverse(child => {
      this.addHelper(child, this.scene);
    });
  }

  async loadScene(url) {
    // Remove existing gltf dependency
    const prevDependencies = this.fileDependencies.get(this.scene.userData._url);

    if (prevDependencies) {
      prevDependencies.delete(this.scene);
    }

    this.signals.sceneGraphChanged.active = false;
    this.clear();

    const scene = await loadScene(url, this.addComponent, true);

    this.scene.userData._url = url;
    this.setScene(scene);

    // Add gltf dependency
    const gltfDependencies = this.fileDependencies.get(url) || new Set();
    gltfDependencies.add(this.scene);
    this.fileDependencies.set(url, gltfDependencies);

    return scene;
  }

  async loadSceneReference(url, parent) {
    this.removeSceneRefDependency(parent);

    const scene = await loadScene(url, this.addComponent, false);
    scene.userData._dontShowInHierarchy = true;
    scene.userData._sceneReference = url;
    parent.add(scene);
    this.signals.sceneGraphChanged.dispatch();

    // Add gltf dependency
    const gltfDependencies = this.fileDependencies.get(url) || new Set();
    gltfDependencies.add(parent);
    this.fileDependencies.set(url, gltfDependencies);

    return scene;
  }

  removeSceneRefDependency(object) {
    const sceneRefComponent = this.getComponent(object, SceneReferenceComponent.componentName);

    if (sceneRefComponent) {
      const dependencies = this.fileDependencies.get(sceneRefComponent.getProperty("src"));

      if (dependencies) {
        dependencies.delete(object);
      }
    }
  }

  async reloadScene() {
    const sceneURL = this.scene.userData._url;
    const sceneDef = serializeScene(this.scene, sceneURL);
    const scene = await loadSerializedScene(sceneDef, sceneURL, this.addComponent, true);

    this.signals.sceneGraphChanged.active = false;
    this.clear();
    this.signals.sceneGraphChanged.active = true;
    this.setScene(scene);

    return scene;
  }

  serializeScene() {
    const sceneURL = this.scene.userData._url;
    return serializeScene(this.scene, sceneURL);
=======
  popBreadCrumb() {
    this.breadCrumbs.pop();
    const { uri } = this.breadCrumbs[this.breadCrumbs.length - 1];
    this.setSceneURI(uri);
    loadScene(uri, this.gltfComponents, true).then(this.setScene.bind(this));
>>>>>>> 88ab1c77
  }

  //

  addObject(object, parent) {
    const scope = this;

    object.userData._saveParent = true;
    object.traverse(child => {
      if (child.geometry !== undefined) scope.addGeometry(child.geometry);
      if (child.material !== undefined) scope.addMaterial(child.material);

      scope.addHelper(child, object);
    });

    if (parent !== undefined) {
      parent.add(object);
    } else {
      this.scene.add(object);
    }

    this.signals.objectAdded.dispatch(object);
    this.signals.sceneGraphChanged.dispatch();
  }

  moveObject(object, parent, before) {
    if (parent === undefined) {
      parent = this.scene;
    }

    parent.add(object);

    // sort children array

    if (before !== undefined) {
      const index = parent.children.indexOf(before);
      parent.children.splice(index, 0, object);
      parent.children.pop();
    }

    this.signals.sceneGraphChanged.dispatch();
  }

  nameObject(object, name) {
    object.name = name;
    this.signals.sceneGraphChanged.dispatch();
  }

  removeObject(object) {
    if (object.parent === null) return; // avoid deleting the camera or scene

    object.traverse(child => {
      this.removeHelper(child);
      this.removeSceneRefDependency(child);
    });

    object.parent.remove(object);

    this.signals.objectRemoved.dispatch(object);
    this.signals.sceneGraphChanged.dispatch();
  }

  addGeometry(geometry) {
    this.geometries[geometry.uuid] = geometry;
  }

  setGeometryName(geometry, name) {
    geometry.name = name;
    this.signals.sceneGraphChanged.dispatch();
  }

  addMaterial(material) {
    this.materials[material.uuid] = material;
  }

  setMaterialName(material, name) {
    material.name = name;
    this.signals.sceneGraphChanged.dispatch();
  }

  addTexture(texture) {
    this.textures[texture.uuid] = texture;
  }

  exportScene() {
    return new Promise((resolve, reject) => {
      try {
        const gltfExporter = new THREE.GLTFExporter();
        gltfExporter.parseParts(this.scene, resolve, {
          trs: true,
          embedImages: false
        });
      } catch (e) {
        reject(e);
      }
    });
  }

  //

  addHelper = (function() {
    const geometry = new THREE.SphereBufferGeometry(2, 4, 2);
    const material = new THREE.MeshBasicMaterial({ color: 0xff0000, visible: false });

    return function(object, selectionRoot) {
      if (this.helpers[object.id]) return;
      let helper;

      if (object instanceof THREE.Camera) {
        helper = new THREE.CameraHelper(object, 1);
      } else if (object instanceof THREE.PointLight) {
        helper = new THREE.PointLightHelper(object, 1);
      } else if (object instanceof THREE.DirectionalLight) {
        helper = new THREE.DirectionalLightHelper(object, 1);
      } else if (object instanceof THREE.SpotLight) {
        helper = new THREE.SpotLightHelper(object, 1);
      } else if (object instanceof THREE.HemisphereLight) {
        helper = new THREE.HemisphereLightHelper(object, 1);
      } else if (object instanceof THREE.SkinnedMesh) {
        helper = new THREE.SkeletonHelper(object);
      } else {
        // no helper for this object type
        return;
      }

      const picker = new THREE.Mesh(geometry, material);
      picker.name = "picker";
      picker.userData._selectionRoot = selectionRoot;
      helper.add(picker);

      this.sceneHelpers.add(helper);
      this.helpers[selectionRoot.id] = helper;

      this.signals.helperAdded.dispatch(helper);
    };
  })();

  removeHelper(object) {
    if (this.helpers[object.id] !== undefined) {
      const helper = this.helpers[object.id];
      helper.parent.remove(helper);

      delete this.helpers[object.id];

      this.signals.helperRemoved.dispatch(helper);
    }
  }

  //

  addScript(object, script) {
    if (this.scripts[object.uuid] === undefined) {
      this.scripts[object.uuid] = [];
    }

    this.scripts[object.uuid].push(script);

    this.signals.scriptAdded.dispatch(script);
  }

  removeScript(object, script) {
    if (this.scripts[object.uuid] === undefined) return;

    const index = this.scripts[object.uuid].indexOf(script);

    if (index !== -1) {
      this.scripts[object.uuid].splice(index, 1);
    }

    this.signals.scriptRemoved.dispatch(script);
  }

  //

  registerComponent(componentClass) {
    const { componentName } = componentClass;

    if (this.components.has(componentName)) {
      throw new Error(`${componentName} already registered`);
    }

    this.components.set(componentName, componentClass);
  }

  addComponent = (object, componentName, props, skipSave) => {
    let component;

    if (this.components.has(componentName)) {
      component = this.components.get(componentName).inflate(object, props);

      if (componentName === SceneReferenceComponent.componentName && props.src) {
        this.loadSceneReference(props.src, object);
      }
    } else {
      component = {
        name: componentName,
        props
      };

      if (object.userData._components === undefined) {
        object.userData._components = [];
      }

      object.userData._components.push(component);
    }

    component.shouldSave = !skipSave;

    return component;
  };

  removeComponent(object, componentName) {
    if (this.components.has(componentName)) {
      if (componentName === SceneReferenceComponent.componentName) {
        this.removeSceneRefDependency(object);
      }

      this.components.get(componentName).deflate(object);
    } else {
      if (object.userData._components === undefined) {
        return;
      }

      const index = object.userData._components.findIndex(({ name }) => name === componentName);
      object.userData._components.splice(index, 1);
    }
  }

  getComponent(object, componentName) {
    if (this.components.has(componentName)) {
      return this.components.get(componentName).getComponent(object);
    } else {
      return object.userData._components.find(({ name }) => name === componentName);
    }
  }

  getComponentProperty(object, componentName, propertyName) {
    if (this.components.has(componentName)) {
      return this.getComponent(object, componentName).getProperty(propertyName);
    } else {
      return this.getComponent(object, componentName)[propertyName];
    }
  }

  updateComponentProperty(object, componentName, propertyName, value) {
    const component = this.getComponent(object, componentName);

    let result;

    if (this.components.has(componentName)) {
      result = component.updateProperty(propertyName, value);

      if (componentName === SceneReferenceComponent.componentName && propertyName === "src") {
        this.loadSceneReference(value, object);
      }
    } else {
      result = component[propertyName] = value;
    }

    return result;
  }

  //

  getObjectMaterial(object, slot) {
    let material = object.material;

    if (Array.isArray(material)) {
      material = material[slot];
    }

    return material;
  }

  setObjectMaterial(object, slot, newMaterial) {
    if (Array.isArray(object.material)) {
      object.material[slot] = newMaterial;
    } else {
      object.material = newMaterial;
    }
  }

  //

  select(object) {
    if (this.selected === object) return;

    this.selected = object;

    this.signals.objectSelected.dispatch(object);
  }

  selectById(id) {
    if (id === this.scene.id) {
      this.select(this.scene);
      return;
    }

    if (id === this.camera.id) {
      this.select(this.camera);
      return;
    }

    this.select(this.scene.getObjectById(id, true));
  }

  selectByUuid(uuid) {
    const scope = this;

    this.scene.traverse(function(child) {
      if (child.uuid === uuid) {
        scope.select(child);
      }
    });
  }

  deselect() {
    this.select(null);
  }

  focus(object) {
    this.signals.objectFocused.dispatch(object);
  }

  focusById(id) {
    this.focus(this.scene.getObjectById(id, true));
  }

  deleteObject(object) {
    this.execute(new RemoveObjectCommand(object));
  }

  deleteSelectedObject() {
    this.deleteObject(this.selected);
  }

  _cloneAndInflate(object, root) {
    const clone = object.clone(false);
<<<<<<< HEAD
    if (clone.userData._components) {
      for (const component of clone.userData._components) {
        this.addComponent(clone, component.name, component.props);
=======
    if (clone.userData._gltfComponents) {
      const components = clone.userData._gltfComponents;
      clone.userData._gltfComponents = null;
      for (const component of components) {
        const componentClass = this.gltfComponents.get(component.name);
        if (componentClass) {
          componentClass.inflate(clone, component.props);
        }
>>>>>>> 88ab1c77
      }
    }
    if (!root) root = clone;
    for (const child of object.children) {
      if (child.userData._inflated) continue;
      const childClone = this._cloneAndInflate(child, root);
      clone.add(childClone);
      Object.defineProperty(childClone.userData, "_selectionRoot", { value: root, enumerable: false });
    }
    return clone;
  }

  duplicateObject(object) {
    const clone = this._cloneAndInflate(object);
    this.execute(new AddObjectCommand(clone, object.parent));
  }

  duplicateSelectedObject() {
    this.duplicateObject(this.selected);
  }

  editScenePrefab(url) {
    this._loadScene(url);
  }

  clear() {
    this.history.clear();
    this.storage.clear();

    this.camera.copy(this.DEFAULT_CAMERA);
    this.scene.background.setHex(0xaaaaaa);
    this.scene.fog = null;

    this.scene.traverse(this.removeHelper.bind(this));

    const objects = this.scene.children;

    while (objects.length > 0) {
      this.removeObject(objects[0]);
    }

    this.geometries = {};
    this.materials = {};
    this.textures = {};
    this.scripts = {};

    this.deselect();

    this.signals.editorCleared.dispatch();
  }

  //

  fromJSON(json) {
    const loader = new THREE.ObjectLoader();

    // backwards

    if (json.scene === undefined) {
      this.setScene(loader.parse(json));
      return;
    }

    const camera = loader.parse(json.camera);

    this.camera.copy(camera);
    this.camera.aspect = this.DEFAULT_CAMERA.aspect;
    this.camera.updateProjectionMatrix();

    this.history.fromJSON(json.history);
    this.scripts = json.scripts;

    this.setScene(loader.parse(json.scene));
  }

  toJSON() {
    // scripts clean up

    const scene = this.scene;
    const scripts = this.scripts;

    for (const key in scripts) {
      const script = scripts[key];

      if (script.length === 0 || scene.getObjectByProperty("uuid", key) === undefined) {
        delete scripts[key];
      }
    }

    //

    return {
      metadata: {},
      project: {
        gammaInput: this.config.getKey("project/renderer/gammaInput"),
        gammaOutput: this.config.getKey("project/renderer/gammaOutput"),
        shadows: this.config.getKey("project/renderer/shadows"),
        vr: this.config.getKey("project/vr")
      },
      camera: this.camera.toJSON(),
      scene: this.scene.toJSON(),
      scripts: this.scripts,
      history: this.history.toJSON()
    };
  }

  objectByUuid(uuid) {
    return this.scene.getObjectByProperty("uuid", uuid, true);
  }

  execute(cmd, optionalName) {
    this.history.execute(cmd, optionalName);
  }

  undo() {
    this.history.undo();
  }

  redo() {
    this.history.redo();
  }
}<|MERGE_RESOLUTION|>--- conflicted
+++ resolved
@@ -6,19 +6,14 @@
 import Viewport from "./Viewport";
 import RemoveObjectCommand from "./commands/RemoveObjectCommand";
 import AddObjectCommand from "./commands/AddObjectCommand";
-<<<<<<< HEAD
 import { Components } from "./components";
 import SceneReferenceComponent from "./components/SceneReferenceComponent";
 import { loadScene, loadSerializedScene, serializeScene } from "./SceneLoader";
 import DirectionalLightComponent from "./components/DirectionalLightComponent";
-=======
-import { loadScene } from "./SceneLoader";
->>>>>>> 88ab1c77
 
 /**
  * @author mrdoob / http://mrdoob.com/
  */
-
 export default class Editor {
   constructor() {
     this.DEFAULT_CAMERA = new THREE.PerspectiveCamera(50, 1, 0.01, 1000);
@@ -189,18 +184,9 @@
     this._updateBreadCrumb(this.breadCrumbs[this.breadCrumbs.length - 1]);
   }
 
-  _loadScene(url) {
-    return loadScene(url, this.gltfComponents, true).then(scene => {
-      this.breadCrumbs.push({});
-      this.setSceneURI(url);
-      this.setScene(scene);
-      return scene;
-    });
-  }
-
   openScene(url) {
     this.breadCrumbs = [];
-    return this._loadScene(url);
+    return this.loadScene(url);
   }
 
   setScene(scene) {
@@ -229,7 +215,6 @@
     this.signals.sceneSet.dispatch();
   }
 
-<<<<<<< HEAD
   initNewScene() {
     this.addComponent(this.scene, DirectionalLightComponent.componentName);
 
@@ -258,6 +243,9 @@
     const gltfDependencies = this.fileDependencies.get(url) || new Set();
     gltfDependencies.add(this.scene);
     this.fileDependencies.set(url, gltfDependencies);
+
+    this.breadCrumbs.push({});
+    this.setSceneURI(url);
 
     return scene;
   }
@@ -307,13 +295,13 @@
   serializeScene() {
     const sceneURL = this.scene.userData._url;
     return serializeScene(this.scene, sceneURL);
-=======
+  }
+
   popBreadCrumb() {
     this.breadCrumbs.pop();
     const { uri } = this.breadCrumbs[this.breadCrumbs.length - 1];
     this.setSceneURI(uri);
     loadScene(uri, this.gltfComponents, true).then(this.setScene.bind(this));
->>>>>>> 88ab1c77
   }
 
   //
@@ -652,20 +640,9 @@
 
   _cloneAndInflate(object, root) {
     const clone = object.clone(false);
-<<<<<<< HEAD
     if (clone.userData._components) {
       for (const component of clone.userData._components) {
         this.addComponent(clone, component.name, component.props);
-=======
-    if (clone.userData._gltfComponents) {
-      const components = clone.userData._gltfComponents;
-      clone.userData._gltfComponents = null;
-      for (const component of components) {
-        const componentClass = this.gltfComponents.get(component.name);
-        if (componentClass) {
-          componentClass.inflate(clone, component.props);
-        }
->>>>>>> 88ab1c77
       }
     }
     if (!root) root = clone;
