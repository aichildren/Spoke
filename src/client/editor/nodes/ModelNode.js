import THREE from "../../vendor/three";
import Model from "../objects/Model";
import EditorNodeMixin from "./EditorNodeMixin";
import { setStaticMode, StaticModes } from "../StaticMode";
import absoluteToRelativeURL from "../utils/absoluteToRelativeURL";

export default class ModelNode extends EditorNodeMixin(Model) {
  static nodeName = "Model";

  static shouldDeserialize(entityJson) {
    const gltfModelComponent = entityJson.components.find(c => c.name === "gltf-model");
    const navMeshComponent = entityJson.components.find(c => c.name === "nav-mesh");
    return gltfModelComponent && !navMeshComponent;
  }

  static async deserialize(editor, json) {
    const node = await super.deserialize(editor, json);

    const { src, attribution, includeInFloorPlan, origin } = json.components.find(c => c.name === "gltf-model").props;

    let absoluteURL = new URL(src, editor.sceneUri).href;

    if (origin) {
      absoluteURL = origin;
    }

    await node.load(absoluteURL);

    // Legacy, might be a raw string left over before switch to JSON.
    if (attribution && typeof attribution === "string") {
      const [name, author] = attribution.split(" by ");
      node.attribution = { name, author };
    } else {
      node.attribution = attribution;
    }

    node.includeInFloorPlan = includeInFloorPlan === undefined ? true : includeInFloorPlan;

    const loopAnimationComponent = json.components.find(c => c.name === "loop-animation");

    if (loopAnimationComponent && loopAnimationComponent.props.clip) {
      node.activeClipName = loopAnimationComponent.props.clip;
    }

    return node;
  }

  constructor(editor) {
    super(editor);
    this.attribution = null;
    this.includeInFloorPlan = true;
    this._canonicalUrl = null;
  }

  // Overrides Model's src property and stores the original (non-resolved) url.
  get src() {
    return this._canonicalUrl;
  }

  // When getters are overridden you must also override the setter.
  set src(value) {
    this.load(value).catch(console.error);
  }

  // Overrides Model's loadGLTF method and uses the Editor's gltf cache.
  async loadGLTF(src) {
    const gltf = await this.editor.gltfCache.get(src);

    const sketchfabExtras = gltf.asset && gltf.asset.extras;

    if (!this.attribution && sketchfabExtras) {
      const name = sketchfabExtras && sketchfabExtras.title;
      const author = sketchfabExtras && sketchfabExtras.author.replace(/ \(http.+\)/, "");
      gltf.scene.name = name;
      this.attribution = { name, author };
    }

    return gltf;
  }

  // Overrides Model's load method and resolves the src url before loading.
  async load(src) {
    this._canonicalUrl = src;

    const { accessibleUrl, files } = await this.editor.project.resolveMedia(src);

    await super.load(accessibleUrl);

    if (files) {
      // Revoke any object urls from the SketchfabZipLoader.
      for (const key in files) {
        URL.revokeObjectURL(files[key]);
      }
    }

    if (!this.model) {
      return this;
    }

    setStaticMode(this.model, StaticModes.Static);

    if (this.animations.length > 0) {
      for (const animation of this.animations) {
        for (const track of animation.tracks) {
          const { nodeName } = THREE.PropertyBinding.parseTrackName(track.name);
          const animatedNode = this.model.getObjectByName(nodeName);
          setStaticMode(animatedNode, StaticModes.Dynamic);
        }
      }
    }

    return this;
  }

  async loadGLTF(src) {
    const gltf = await this.editor.gltfCache.get(src);

    const sketchfabExtras = gltf.asset && gltf.asset.extras;

    if (!this.attribution && sketchfabExtras) {
      const name = sketchfabExtras && sketchfabExtras.title;
      const author = sketchfabExtras && sketchfabExtras.author.replace(/ \(http.+\)/, "");
      gltf.scene.name = name;
      this.attribution = { name, author };
    }

    return gltf;
  }

  async load(src) {
    this._originalSrc = src;

    const proxiedUrl = await this.editor.project.getProxiedUrl(src);

    await super.load(proxiedUrl);

    if (!this.model) {
      return this;
    }

    setStaticMode(this.model, StaticModes.Static);

    if (this.animations.length > 0) {
      for (const animation of this.animations) {
        for (const track of animation.tracks) {
          const { nodeName } = THREE.PropertyBinding.parseTrackName(track.name);
          const animatedNode = this.model.getObjectByName(nodeName);
          setStaticMode(animatedNode, StaticModes.Dynamic);
        }
      }
    }

    return this;
  }

  serialize(sceneUri) {
    const json = super.serialize();

    json.components.push({
      name: "gltf-model",
      props: {
<<<<<<< HEAD
        src: absoluteToRelativeURL(sceneUri, this._originalSrc),
=======
        src: absoluteToRelativeURL(sceneUri, this._canonicalUrl),
>>>>>>> 35b1183b
        attribution: this.attribution,
        includeInFloorPlan: this.includeInFloorPlan
      }
    });

    if (this.clipActions.length > 0) {
      json.components.push({
        name: "loop-animation",
        props: {
          clip: this.clipActions[0].getClip().name
        }
      });
    }

    return json;
  }

  copy(source, recursive) {
    super.copy(source, recursive);
    this.attribution = source.attribution;
    this.includeInFloorPlan = source.includeInFloorPlan;
    return this;
  }

  prepareForExport() {
    // TODO: Support exporting more than one active clip.
    if (this.clipActions.length > 0) {
      this.userData.gltfExtensions = {
        HUBS_components: {
          "loop-animation": {
            clip: this.clipActions[0].getClip().name
          }
        }
      };
    }
  }
}<|MERGE_RESOLUTION|>--- conflicted
+++ resolved
@@ -112,58 +112,13 @@
     return this;
   }
 
-  async loadGLTF(src) {
-    const gltf = await this.editor.gltfCache.get(src);
-
-    const sketchfabExtras = gltf.asset && gltf.asset.extras;
-
-    if (!this.attribution && sketchfabExtras) {
-      const name = sketchfabExtras && sketchfabExtras.title;
-      const author = sketchfabExtras && sketchfabExtras.author.replace(/ \(http.+\)/, "");
-      gltf.scene.name = name;
-      this.attribution = { name, author };
-    }
-
-    return gltf;
-  }
-
-  async load(src) {
-    this._originalSrc = src;
-
-    const proxiedUrl = await this.editor.project.getProxiedUrl(src);
-
-    await super.load(proxiedUrl);
-
-    if (!this.model) {
-      return this;
-    }
-
-    setStaticMode(this.model, StaticModes.Static);
-
-    if (this.animations.length > 0) {
-      for (const animation of this.animations) {
-        for (const track of animation.tracks) {
-          const { nodeName } = THREE.PropertyBinding.parseTrackName(track.name);
-          const animatedNode = this.model.getObjectByName(nodeName);
-          setStaticMode(animatedNode, StaticModes.Dynamic);
-        }
-      }
-    }
-
-    return this;
-  }
-
   serialize(sceneUri) {
     const json = super.serialize();
 
     json.components.push({
       name: "gltf-model",
       props: {
-<<<<<<< HEAD
-        src: absoluteToRelativeURL(sceneUri, this._originalSrc),
-=======
         src: absoluteToRelativeURL(sceneUri, this._canonicalUrl),
->>>>>>> 35b1183b
         attribution: this.attribution,
         includeInFloorPlan: this.includeInFloorPlan
       }
