--- conflicted
+++ resolved
@@ -16,10 +16,6 @@
 import { withProject } from "./ProjectContext";
 import { withEditor } from "./EditorContext";
 import styles from "./EditorContainer.scss";
-<<<<<<< HEAD
-=======
-import { loadSerializedScene, serializeScene } from "../editor/SceneLoader";
->>>>>>> 88ab1c77
 
 class EditorContainer extends Component {
   static defaultProps = {
@@ -235,28 +231,6 @@
     }
   };
 
-<<<<<<< HEAD
-=======
-  onFileChanged = async path => {
-    if (path === this.state.gltfDependency) {
-      const url = new URL(this.props.editor.sceneURI, window.location);
-      const sceneDef = serializeScene(this.props.editor.scene, url.href);
-      const scene = await loadSerializedScene(sceneDef, url.href, this.props.editor.gltfComponents, true);
-
-      const gltfDependency = scene.userData._gltfDependency;
-
-      this.props.editor.signals.sceneGraphChanged.active = false;
-      this.props.editor.clear();
-      this.props.editor.signals.sceneGraphChanged.active = true;
-      this.props.editor.setScene(scene);
-
-      this.setState({
-        gltfDependency: gltfDependency ? new URL(gltfDependency).pathname : null
-      });
-    }
-  };
-
->>>>>>> 88ab1c77
   onOpenScene = uri => {
     const uriPath = new URL(this.props.editor.sceneURI, window.location);
     if (uriPath.pathname === uri) {
@@ -273,15 +247,8 @@
     const url = new URL(uri, window.location);
 
     this.props.editor
-<<<<<<< HEAD
       .loadScene(url.href)
       .then(scene => {
-=======
-      .openScene(url.href)
-      .then(scene => {
-        const gltfDependency = scene.userData._gltfDependency;
-
->>>>>>> 88ab1c77
         this.setState({
           sceneURI: uri,
           sceneModified: false
@@ -292,20 +259,6 @@
       .catch(e => {
         console.error(e);
       });
-<<<<<<< HEAD
-=======
-
-    // Set state after sceneGraphChanged signals have fired.
-    setTimeout(() => {
-      this.props.editor.signals.sceneGraphChanged.active = true;
-
-      this.setState({
-        sceneModified: false
-      });
-
-      document.title = `Hubs Editor - ${this.props.editor.scene.name}`;
-    }, 0);
->>>>>>> 88ab1c77
   };
 
   renderPanel = (panelId, path) => {
