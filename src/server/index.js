const childProcess = require("child_process");
const chokidar = require("chokidar");
const debounce = require("lodash/debounce");
const envPaths = require("env-paths");
const fetch = require("node-fetch");
const fs = require("fs-extra");
const http = require("http");
const https = require("https");
const isWsl = require("is-wsl");
const Koa = require("koa");
const koaBody = require("koa-body");
const mount = require("koa-mount");
const path = require("path");
const request = require("request");
const Router = require("koa-router");
const selfsigned = require("selfsigned");
const semver = require("semver");
const serve = require("koa-static");
const WebSocket = require("ws");
const corsAnywhere = require("cors-anywhere");
const { parse: parseUrl } = require("url");
const rewrite = require("koa-rewrite");

const packageJSON = require("../../package.json");

function openFile(target) {
  let cmd;
  const args = [];

  if (process.platform === "darwin") {
    cmd = "open";
    args.push("-W");
  } else if (process.platform === "win32" || isWsl) {
    cmd = "cmd" + (isWsl ? ".exe" : "");
    args.push("/c", "start", '""', "/b", "/wait");
    target = target.replace(/&/g, "^&");
  } else {
    cmd = "xdg-open";
  }

  args.push(target);
  childProcess.spawn(cmd, args).unref();
}

function pathToUri(projectPath, path) {
  return path.replace(projectPath, "/api/files").replace(/\\/g, "/");
}

function uriToPath(projectPath, path) {
  return path.replace("/api/files", projectPath);
}

async function getProjectHierarchy(projectPath) {
  async function buildProjectNode(filePath, name, ext, isDirectory, uri) {
    if (!isDirectory) {
      return {
        name,
        ext,
        uri,
        isDirectory
      };
    }

    const children = [];
    const files = [];

    const directoryEntries = await fs.readdir(filePath);

    for (const childEntry of directoryEntries) {
      // eslint-disable-next-line no-useless-escape
      if (/(^|\/)\.[^\/\.]/g.test(childEntry)) {
        continue;
      }

      const childPath = path.resolve(filePath, childEntry);
      const { base, ext } = path.parse(childPath);
      const stats = await fs.stat(childPath);

      const childNode = await buildProjectNode(
        childPath,
        base,
        ext,
        stats.isDirectory(),
        pathToUri(projectPath, childPath)
      );

      if (childNode.isDirectory) {
        children.push(childNode);
      }

      files.push(childNode);
    }

    return {
      name,
      uri,
      children,
      files,
      isDirectory: true
    };
  }

  const projectName = path.parse(projectPath).name;

  const projectHierarchy = await buildProjectNode(projectPath, projectName, undefined, true, "/api/files");

  return projectHierarchy;
}

async function pipeToFile(stream, filePath) {
  // If uploading as text body, write it to filePath using the stream API.
  const writeStream = fs.createWriteStream(filePath, { flags: "w" });

  stream.pipe(writeStream);

  await new Promise((resolve, reject) => {
    function cleanUp() {
      writeStream.removeListener("finish", onFinish);
      writeStream.removeListener("error", onError);
    }

    function onFinish() {
      cleanUp();
      resolve();
    }

    function onError(err) {
      cleanUp();
      reject(err);
    }

    writeStream.on("finish", onFinish);
    writeStream.on("error", onError);
  });
}

async function startServer(options) {
  console.log(`${packageJSON.productName} configs stored at: "${envPaths("Spoke", { suffix: "" }).config}"\n`);

  const opts = options;
  let port = opts.port;

  const projectPath = path.resolve(opts.projectPath);
  const projectDirName = path.basename(projectPath);

  await fs.ensureDir(projectPath);

  const projectFilePath = path.join(projectPath, "spoke-project.json");

  if (!fs.existsSync(projectFilePath)) {
    await fs.writeJSON(projectFilePath, {});
  }

  const app = new Koa();

  let server;

  const callback = app.callback();

  const proxy = corsAnywhere.createServer({
    originWhitelist: [], // Allow all origins
    requireHeaders: [], // Do not require any headers.
    removeHeaders: [] // Do not remove any headers.
  });

  function handleCorsProxy(req, res) {
    req.url = req.url.replace("/api/cors-proxy/", "/");
    res.setHeader("Cache-Control", "max-age=31536000");
    proxy.emit("request", req, res);
  }

  function requestHandler(req, res) {
    const { pathname } = parseUrl(req.url);

    if (/^\/api\/cors-proxy\/.*/.test(pathname)) {
      handleCorsProxy(req, res);
      return;
    }

    callback(req, res);
  }

  if (opts.https) {
    if (!fs.existsSync(".certs/key.pem")) {
      console.log("Creating selfsigned certs");
      const cert = selfsigned.generate();
      await fs.ensureDir(".certs");
      fs.writeFileSync(path.join(".certs", "key.pem"), cert.private);
      fs.writeFileSync(path.join(".certs", "cert.pem"), cert.cert);
    }
    server = https.createServer(
      {
        key: fs.readFileSync(path.join(".certs", "key.pem")),
        cert: fs.readFileSync(path.join(".certs", "cert.pem"))
      },
      requestHandler
    );
  } else {
    server = http.createServer(requestHandler);
  }

  const wss = new WebSocket.Server({ server });

  // wss error needs to be handled or else it will crash the process if the server errors.
  wss.on("error", e => {
    console.log("WebSocket Server Error", e.toString());
  });

  wss.on("close", e => {
    console.log("WebSocket Server Closed", e);
  });

  function broadcast(json) {
    const message = JSON.stringify(json);

    for (const client of wss.clients) {
      client.send(message);
    }
  }

  let projectHierarchy = await getProjectHierarchy(projectPath);

  const debouncedBroadcastHierarchy = debounce(async () => {
    projectHierarchy = await getProjectHierarchy(projectPath);
    broadcast({
      type: "projectHierarchyChanged",
      hierarchy: projectHierarchy
    });
  }, 1000);

  chokidar
    .watch(opts.projectPath, {
      alwaysWriteFinish: true
    })
    .on("all", (type, filePath) => {
      broadcast({
        type,
        path: pathToUri(projectDirName, filePath)
      });
      debouncedBroadcastHierarchy();
    });

  wss.on("connection", ws => {
    const message = JSON.stringify({
      type: "projectHierarchyChanged",
      hierarchy: projectHierarchy
    });

    ws.send(message);
  });

<<<<<<< HEAD
  app.use(rewrite(/^\/scenes/, "/"));

  if (process.env.NODE_ENV === "development") {
=======
  if (opts.publicPath || process.env.NODE_ENV !== "development") {
    app.use(serve(opts.publicPath || path.join(__dirname, "..", "..", "public")));
  } else {
>>>>>>> 7cd37e87
    console.log("Running in development environment");

    const logger = require("koa-logger");
    app.use(logger());

    app.use(async (ctx, next) => {
      try {
        await next();
      } catch (err) {
        ctx.status = err.status || 500;
        ctx.body = err.message;
        ctx.app.emit("error", err, ctx);
      }
    });

    const koaWebpack = require("koa-webpack");
    const webpack = require("webpack");
    const config = require("../../webpack.config.js");
    const compiler = webpack(config);

    try {
      const devMiddleware = await koaWebpack({
        compiler,
        hotClient: false
      });
      app.use(devMiddleware);
    } catch (e) {
      throw e;
    }
  }

  const reticulumServer = process.env.RETICULUM_SERVER || "hubs.mozilla.com";
  const mediaEndpoint = `https://${reticulumServer}/api/v1/media`;
  const agent = process.env.NODE_ENV === "development" ? https.Agent({ rejectUnauthorized: false }) : null;

  if (process.env.RETICULUM_SERVER) {
    console.log(`Using RETICULUM_SERVER: ${reticulumServer}\n`);
  }

  const router = new Router();

  router.get("/api/files", async ctx => {
    ctx.body = projectHierarchy;
  });

  app.use(
    mount(
      "/api/files/",
      serve(projectPath, {
        hidden: true,
        setHeaders: res => {
          res.setHeader("Access-Control-Allow-Origin", "*");
        }
      })
    )
  );

  router.post("/api/files/:filePath*", koaBody({ multipart: true, text: false }), async ctx => {
    const filePath = ctx.params.filePath ? path.resolve(projectPath, ctx.params.filePath) : projectPath;

    if (ctx.request.query.open) {
      // Attempt to open file at filePath with the default application for that file type.
      openFile(filePath);
      ctx.body = { success: true };
      return;
    } else if (ctx.request.query.mkdir) {
      // Make the directory at filePath if it doesn't already exist.
      await fs.ensureDir(filePath);
    } else if (ctx.request.query.remove) {
      await fs.remove(filePath);
    } else if (ctx.request.files) {
      for (const file of Object.values(ctx.request.files)) {
        const destPath = path.join(filePath, file.name);
        await fs.move(file.path, destPath, { overwrite: true });
      }
    } else {
      await pipeToFile(ctx.req, filePath);
    }

    const hierarchy = await getProjectHierarchy(projectPath);

    ctx.body = {
      success: true,
      hierarchy
    };
  });

  router.post("/api/media", koaBody(), async ctx => {
    try {
      const url = new URL(ctx.request.body.media.url);
      const resp = await fetch(mediaEndpoint, {
        agent,
        method: "POST",
        headers: { "content-type": "application/json" },
        body: JSON.stringify(ctx.request.body)
      });
      ctx.status = resp.status;
      if (resp.status !== 200) {
        ctx.body = await resp.text();
        ctx.status = resp.status;
        return;
      }

      if (url.host === "sketchfab.com") {
        ctx.res.setHeader("Cache-Control", "max-age=31536000");
      } else {
        ctx.res.setHeader("Cache-Control", "no-cache");
      }

      ctx.body = await resp.json();
    } catch (err) {
      console.error(err);
      throw new Error("Error resolving media.");
    }
  });

  function getConfigPath(filename) {
    return path.join(envPaths("Spoke", { suffix: "" }).config, filename);
  }

  function getUserInfoPath() {
    return getConfigPath("spoke-user-info.json");
  }

  async function getUserInfo() {
    const userInfoPath = getUserInfoPath();
    if (fs.existsSync(userInfoPath)) {
      return await fs.readJSON(userInfoPath);
    } else {
      return {};
    }
  }

  router.get("/api/user_info", koaBody(), async ctx => {
    ctx.body = await getUserInfo();
  });

  router.post("/api/user_info", koaBody(), async ctx => {
    const userInfoPath = getUserInfoPath();
    await fs.ensureDir(path.dirname(userInfoPath));
    const currentUserInfo = await getUserInfo();
    await fs.writeJSON(userInfoPath, { ...currentUserInfo, ...ctx.request.body });
    ctx.status = 200;
  });

  function getCredentialsPath() {
    return getConfigPath("spoke-credentials.json");
  }

  router.post("/api/credentials", koaBody(), async ctx => {
    const credentialsPath = getCredentialsPath();
    await fs.ensureDir(path.dirname(credentialsPath));
    await fs.writeJSON(credentialsPath, { credentials: ctx.request.body.credentials });
    ctx.status = 200;
  });

  async function getCredentials() {
    const credentialsPath = getCredentialsPath();
    if (fs.existsSync(credentialsPath)) {
      const json = await fs.readJSON(credentialsPath);
      return (json && json.credentials) || null;
    }
    return null;
  }

  router.get("/api/authenticated", koaBody(), async ctx => {
    const authenticated = !!(await getCredentials());
    ctx.status = authenticated ? 200 : 401;
  });

  router.post("/api/upload", koaBody(), async ctx => {
    (async () => {
      try {
        const { uri } = ctx.request.body;
        const path = uriToPath(projectPath, uri);

        const fileSize = fs.statSync(path).size;
        const fileStream = fs.createReadStream(path);

        const req = request
          .post(mediaEndpoint, { formData: { media: fileStream } }, async (err, resp, body) => {
            await fs.remove(path);

            if (err) {
              broadcast({ type: "uploadComplete", uploadInfo: { err: err.toString() } });
              return;
            }

            if (resp.statusCode !== 200) {
              broadcast({ type: "uploadComplete", uploadInfo: { err: body } });
              return;
            }

            const { file_id, meta } = JSON.parse(body);
            broadcast({ type: "uploadComplete", uploadInfo: { id: file_id, token: meta.access_token } });
          })
          .on("drain", () => {
            const { bytesWritten } = req.req.connection;
            const percent = bytesWritten / fileSize;
            broadcast({ type: "uploadProgress", uploadProgress: percent });
          });
      } catch (e) {
        await fs.remove(path);
        broadcast({ type: "uploadComplete", uploadInfo: { err: e.toString() } });
      }
    })();

    ctx.status = 200;
  });

  router.post("/api/scene", koaBody(), async ctx => {
    const params = ctx.request.body;
    const sceneParams = {
      screenshot_file_id: params.screenshotId,
      screenshot_file_token: params.screenshotToken,
      model_file_id: params.glbId,
      model_file_token: params.glbToken,
      scene_file_id: params.sceneFileId,
      scene_file_token: params.sceneFileToken,
      allow_remixing: params.allowRemixing,
      allow_promotion: params.allowPromotion,
      name: params.name,
      description: params.description,
      attributions: params.attributions
    };

    const sceneId = params.sceneId;

    const credentials = await getCredentials();
    if (!credentials) {
      ctx.status = 401;
      return;
    }

    const headers = {
      "content-type": "application/json",
      authorization: `Bearer ${credentials}`
    };
    const body = JSON.stringify({ scene: sceneParams });

    let sceneEndpoint = `https://${reticulumServer}/api/v1/scenes`;
    let method = "POST";
    if (sceneId) {
      sceneEndpoint = `${sceneEndpoint}/${sceneId}`;
      method = "PATCH";
    }

    const resp = await fetch(sceneEndpoint, { agent, method, headers, body });

    if (resp.status === 401) {
      ctx.status = 401;
      return;
    }

    if (resp.status !== 200) {
      ctx.status = resp.status;
      ctx.body = await resp.text();
      return;
    }

    const json = await resp.json();
    const scene_id = json.scenes[0].scene_id;
    let url = json.scenes[0].url;

    if (process.env.HUBS_SERVER) {
      url = `https://${process.env.HUBS_SERVER}/scene.html?scene_id=${scene_id}`;
    }

    ctx.body = { url, sceneId: scene_id };
  });

  const nodePlatformToAssetPlatform = {
    win32: "win",
    darwin: "macos",
    linux: "linux"
  };
  function getDownloadUrlForCurrentPlatform(assets) {
    const assetPlatform = nodePlatformToAssetPlatform[process.platform];
    return assets.find(asset => asset.name.includes(assetPlatform)).downloadUrl;
  }

  const updateInfoTimeout = 2000;

  async function fetchReleases(after) {
    // Read-only, public access token.
    const token = "de8cbfb4cc0281c7b731c891df431016c29b0ace";

    const resp = await fetch("https://api.github.com/graphql", {
      timeout: updateInfoTimeout,
      method: "POST",
      headers: { authorization: `bearer ${token}` },
      body: JSON.stringify({
        query: `
          {
            repository(owner: "mozillareality", name: "spoke") {
              releases(
                orderBy: { field: CREATED_AT, direction: DESC },
                first: 5,
                ${after ? `after: "${after}"` : ""}
              ) {
                nodes {
                  isPrerelease,
                  isDraft,
                  tag { name },
                  releaseAssets(last: 3) {
                    nodes { name, downloadUrl }
                  }
                },
                pageInfo { endCursor, hasNextPage }
              }
            }
          }
        `
      })
    });

    if (resp.status !== 200) return;

    const result = await resp.json();
    if (!result || !result.data) return;

    return result.data.repository.releases;
  }

  async function getLatestRelease() {
    let release, hasNextPage, after;
    do {
      const releases = await fetchReleases(after);
      if (!releases) return;
      release = releases.nodes.find(release => !release.isDraft);
      hasNextPage = releases.pageInfo.hasNextPage;
      after = releases.pageInfo.endCursor;
    } while (!release && hasNextPage);

    if (!release) return;

    return {
      version: release.tag.name,
      downloadUrl: getDownloadUrlForCurrentPlatform(release.releaseAssets.nodes)
    };
  }

  router.get("/api/update_info", koaBody(), async ctx => {
    try {
      // This endpoint doesn't exist yet but we query it for future use.
      const configEndpoint = `https://${reticulumServer}/api/v1/configs/spoke`;
      const { min_spoke_version } = await fetch(configEndpoint, { timeout: updateInfoTimeout })
        .then(r => r.json())
        .catch(() => ({}));

      const latestRelease = (await getLatestRelease()) || {};

      ctx.body = {
        updateAvailable: latestRelease.version && semver.gt(latestRelease.version, packageJSON.version),
        updateRequired: min_spoke_version && semver.gt(min_spoke_version, packageJSON.version),
        latestVersion: latestRelease.version,
        downloadUrl: latestRelease.downloadUrl
      };
    } catch (e) {
      console.log("Update info check failed", e);
      ctx.body = {};
      return;
    }
  });

  app.use(router.routes());
  app.use(router.allowedMethods());

  const maxPortTries = 20;
  let portTryCount = 0;
  server.on("error", e => {
    console.log("Server Error", e.toString());
    if (e.code === "EADDRINUSE") {
      server.close();
      if (portTryCount > maxPortTries) {
        console.log("Could not find a free port. Exiting.");
        process.exit(1);
      }
      port++;
      portTryCount++;
      server.listen(port, opts.host);
    }
  });

  server.on("close", e => {
    console.log("Server Closed", e ? e : "");
  });

  server.on("listening", () => {
    const protocol = opts.https ? "https" : "http";
    const url = `${protocol}://localhost:${port}`;
    console.log(`Server running at ${url}\n`);

    fs.writeFileSync(opts.serverFilePath, url);

    if (opts.open) {
      console.log("Spoke will now open in your web browser...\n\n");
      openFile(url);
    }
  });

  server.listen(port, opts.host);

  return server;
}

module.exports = {
  startServer,
  openFile
};<|MERGE_RESOLUTION|>--- conflicted
+++ resolved
@@ -249,15 +249,11 @@
     ws.send(message);
   });
 
-<<<<<<< HEAD
   app.use(rewrite(/^\/scenes/, "/"));
 
-  if (process.env.NODE_ENV === "development") {
-=======
   if (opts.publicPath || process.env.NODE_ENV !== "development") {
     app.use(serve(opts.publicPath || path.join(__dirname, "..", "..", "public")));
   } else {
->>>>>>> 7cd37e87
     console.log("Running in development environment");
 
     const logger = require("koa-logger");
