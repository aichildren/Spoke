--- conflicted
+++ resolved
@@ -17,10 +17,6 @@
 const semver = require("semver");
 const serve = require("koa-static");
 const WebSocket = require("ws");
-<<<<<<< HEAD
-const proxy = require("koa-proxy");
-=======
->>>>>>> 35b1183b
 
 const packageJSON = require("../../package.json");
 
@@ -275,20 +271,6 @@
     }
   } else {
     app.use(serve(path.join(__dirname, "..", "..", "public")));
-  }
-
-  const reticulumServer = process.env.RETICULUM_SERVER || "hubs.mozilla.com";
-  const mediaEndpoint = `https://${reticulumServer}/api/v1/media`;
-  const agent = process.env.NODE_ENV === "development" ? https.Agent({ rejectUnauthorized: false }) : null;
-
-  if (process.env.RETICULUM_SERVER) {
-    console.log(`Using RETICULUM_SERVER: ${reticulumServer}\n`);
-  }
-
-  const farsparkServer = process.env.FARSPARK_SERVER || "farspark.reticulum.io";
-
-  if (process.env.FARSPARK_SERVER) {
-    console.log(`Using FARSPARK_SERVER: ${farsparkServer}\n`);
   }
 
   const router = new Router();
@@ -349,22 +331,15 @@
       });
       ctx.status = resp.status;
       if (resp.status !== 200) {
-<<<<<<< HEAD
-        return;
-      }
-=======
         ctx.body = await resp.text();
         ctx.status = resp.status;
         return;
       }
       ctx.res.setHeader("Cache-Control", "no-cache");
->>>>>>> 35b1183b
       ctx.body = await resp.json();
     } catch (err) {
       console.error(err);
       throw new Error("Error resolving media.");
-<<<<<<< HEAD
-=======
     }
   });
 
@@ -400,23 +375,12 @@
 
     for (const [name, value] of proxiedRes.headers) {
       ctx.res.setHeader(name, value);
->>>>>>> 35b1183b
     }
 
     ctx.res.setHeader("Cache-Control", "max-age=31536000");
 
     ctx.body = proxiedRes.body;
   });
-
-  app.use(
-    proxy({
-      host: `https://${farsparkServer}`,
-      match: /^\/api\/farspark\//,
-      map: path => {
-        return path.replace(/^\/api\/farspark/, "");
-      }
-    })
-  );
 
   function getConfigPath(filename) {
     return path.join(envPaths("Spoke", { suffix: "" }).config, filename);
